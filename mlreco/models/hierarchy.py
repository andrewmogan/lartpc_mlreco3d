import torch
import torch.nn as nn
import numpy as np
import sparseconvnet as scn
from collections import defaultdict

# from mlreco.models.cluster_node_gnn import NodeChannelLoss
from mlreco.models.cluster_gnn import EdgeChannelLoss

from mlreco.models.chain.full_cnn import *
from mlreco.models.gnn.modular_nnconv import *
from mlreco.models.gnn.cluster_cnn_encoder import *
from mlreco.models.layers.cnn_encoder import *
from mlreco.utils.gnn.cluster import *
from mlreco.utils.gnn.network import complete_graph
from .gnn import edge_model_construct, node_encoder_construct, edge_encoder_construct
# from torch_geometric.utils import subgraph

from collections import defaultdict, Counter

from mlreco.models.gnn.normalizations import BatchNorm
from torch_geometric.nn import GCNConv, TopKPooling, global_mean_pool

import torch.nn.functional as F
from torch_sparse import spspmm
from torch_geometric.utils import (add_self_loops, sort_edge_index,
                                   remove_self_loops)
from torch_geometric.utils.repeat import repeat

from mlreco.models.cluster_cnn.losses.lovasz import lovasz_softmax_flat


def get_edge_features(nodes, batch_idx, edge_net):
    '''
    Compile Fully Connected Edge Features from nodes and batch indices.

    INPUTS:
        - nodes (N x d Tensor): list of node features
        - batch_idx (N x 1 Tensor): list of batch indices for nodes
        - edge_net: nn.Module that taks two vectors and returns edge feature vector.

    RETURNS:
        - edge_features: list of edges features
        - edge_indices: list of edge indices (i->j)
        - edge_batch_indices: list of batch indices (0 to B)
    '''
    unique_batch = batch_idx.unique()
    edge_index = []
    edge_features = []
    for bidx in unique_batch:
        mask = bidx == batch_idx
        clust_ids = torch.nonzero(mask).flatten()
        nodes_batch = nodes[mask]
        subindex = torch.arange(nodes_batch.shape[0])
        N = nodes_batch.shape[0]
        for i, row in enumerate(nodes_batch):
            submask = subindex != i
            edge_idx = [[clust_ids[i].item(), clust_ids[j].item()] for j in subindex[submask]]
            edge_index.extend(edge_idx)
            others = nodes_batch[submask]
            ei2j = edge_net(row.expand_as(others), others)
            edge_features.extend(ei2j)

    edge_index = np.vstack(edge_index)
    edge_features = torch.stack(edge_features, dim=0)

    return edge_index.T, edge_features


class EdgeFeatureNet(nn.Module):
    '''
    Small MLP for extracting input edge features from two node features.

    USAGE:
        net = EdgeFeatureNet(16, 16)
        node_x = torch.randn(16, 5)
        node_y = torch.randn(16, 5)
        edge_feature_x2y = net(node_x, node_y) # (16, 5)
    '''
    def __init__(self, num_input, num_output, num_hidden=128):
        super(EdgeFeatureNet, self).__init__()
        self.linear1 = nn.Linear(num_input * 2, num_hidden)
        self.norm1 = nn.BatchNorm1d(num_hidden)
        self.linear2 = nn.Linear(num_hidden, num_hidden)
        self.norm2 = nn.BatchNorm1d(num_hidden)
        self.linear3 = nn.Linear(num_hidden, num_output)

        self.elu = nn.ELU()

    def forward(self, x1, x2):
        x = torch.cat([x1, x2], dim=1)
        x = self.linear1(x)
        if x.shape[0] > 1:
            x = self.elu(self.norm1(x))
        x = self.linear2(x)
        if x.shape[0] > 1:
            x = self.elu(self.norm2(x))
        x = self.linear3(x)
        return x


class MomentumNet(nn.Module):
    '''
    Small MLP for extracting input edge features from two node features.

    USAGE:
        net = EdgeFeatureNet(16, 16)
        node_x = torch.randn(16, 5)
        node_y = torch.randn(16, 5)
        edge_feature_x2y = net(node_x, node_y) # (16, 5)
    '''
    def __init__(self, num_input, num_output=3, num_hidden=128):
        super(MomentumNet, self).__init__()
        self.linear1 = nn.Linear(num_input, num_hidden)
        self.norm1 = nn.BatchNorm1d(num_hidden)
        self.linear2 = nn.Linear(num_hidden, num_hidden)
        self.norm2 = nn.BatchNorm1d(num_hidden)
        self.linear3 = nn.Linear(num_hidden, num_output)

        self.elu = nn.ELU()

    def forward(self, x):
        if x.shape[0] > 1:
            self.norm1(x)
        x = self.linear1(x)
        x = self.elu(x)
        if x.shape[0] > 1:
            x = self.norm2(x)
        x = self.linear2(x)
        x = self.elu(x)
        x = self.linear3(x)
        x = x / torch.norm(x, dim=1).view(-1, 1)
        return x


class GraphEncoder(nn.Module):
    '''
    Graph Encoder Module, using the first half of GraphUNet implementation in
<<<<<<< HEAD
    Pytorch Geometric. 
    '''
    def __init__(self, in_channels, hidden_channels, out_channels, 
=======
    Pytorch Geometric.
    '''
    def __init__(self, in_channels, hidden_channels, out_channels,
>>>>>>> 8a521b87
                 depth, pool_ratio=0.5, sum_res=True, act=F.elu):
        super(GraphEncoder, self).__init__()
        assert depth > 1
        self.in_channels = in_channels
        self.hidden_channels = hidden_channels
        self.out_channels = out_channels
        self.depth = depth
        self.pool_ratio = pool_ratio
        self.act = act
        self.sum_res = sum_res
        channels = hidden_channels

        self.down_convs = torch.nn.ModuleList()
        self.pools = torch.nn.ModuleList()
        self.norms = torch.nn.ModuleList()
        self.norms.append(BatchNorm(in_channels))
        self.down_convs.append(GCNConv(in_channels, channels[0], improved=True))
        for i in range(1, depth):
            self.pools.append(TopKPooling(channels[i-1], self.pool_ratio))
            self.norms.append(BatchNorm(channels[i-1]))
            self.down_convs.append(GCNConv(channels[i-1], channels[i], improved=True))

        self.reset_parameters()


    def reset_parameters(self):
        for conv in self.down_convs:
            conv.reset_parameters()
        for pool in self.pools:
            pool.reset_parameters()


    def augment_adj(self, edge_index, edge_weight, num_nodes):
        edge_index, edge_weight = add_self_loops(edge_index, edge_weight,
                                                 num_nodes=num_nodes)
        edge_index, edge_weight = sort_edge_index(edge_index, edge_weight,
                                                  num_nodes)
        edge_index, edge_weight = spspmm(edge_index, edge_weight, edge_index,
                                         edge_weight, num_nodes, num_nodes,
                                         num_nodes)
        edge_index, edge_weight = remove_self_loops(edge_index, edge_weight)
        return edge_index, edge_weight


    def forward(self, x, edge_index, batch=None):
        """"""
        if batch is None:
            batch = edge_index.new_zeros(x.size(0))
        edge_weight = x.new_ones(edge_index.size(1))

        x = self.norms[0](x)
        x = self.down_convs[0](x, edge_index, edge_weight)
        x = self.act(x)

        xs = [x]
        edge_indices = [edge_index]
        edge_weights = [edge_weight]

        for i in range(1, self.depth):
            edge_index, edge_weight = self.augment_adj(edge_index, edge_weight,
                                                       x.size(0))
            x, edge_index, edge_weight, batch, perm, _ = self.pools[i - 1](
                x, edge_index, edge_weight, batch=batch)
            x = self.norms[i](x)
            x = self.down_convs[i](x, edge_index, edge_weight)
            x = self.act(x)

        x = global_mean_pool(x, batch)

        return x


from torch_geometric.utils.num_nodes import maybe_num_nodes

def subgraph(subset, edge_index, edge_attr=None, relabel_nodes=False,
             num_nodes=None):
    r"""Returns the induced subgraph of :obj:`(edge_index, edge_attr)`
    containing the nodes in :obj:`subset`.

    Args:
        subset (LongTensor, BoolTensor or [int]): The nodes to keep.
        edge_index (LongTensor): The edge indices.
        edge_attr (Tensor, optional): Edge weights or multi-dimensional
            edge features. (default: :obj:`None`)
        relabel_nodes (bool, optional): If set to :obj:`True`, the resulting
            :obj:`edge_index` will be relabeled to hold consecutive indices
            starting from zero. (default: :obj:`False`)
        num_nodes (int, optional): The number of nodes, *i.e.*
            :obj:`max_val + 1` of :attr:`edge_index`. (default: :obj:`None`)

    :rtype: (:class:`LongTensor`, :class:`Tensor`)
    """

    device = edge_index.device

    if isinstance(subset, list) or isinstance(subset, tuple):
        subset = torch.tensor(subset, dtype=torch.long)

    if subset.dtype == torch.bool or subset.dtype == torch.uint8:
        n_mask = subset
        if relabel_nodes:
            n_idx = torch.zeros(n_mask.size(0), dtype=torch.long,
                                device=device)
            n_idx[subset] = torch.arange(subset.sum().item(), device=device)
    else:
        num_nodes = maybe_num_nodes(edge_index, num_nodes)
        n_mask = torch.zeros(num_nodes, dtype=torch.bool, device=device)
        n_mask[subset.to(dtype=torch.bool)] = 1
        if relabel_nodes:
            n_idx = torch.zeros(num_nodes, dtype=torch.long, device=device)
            n_idx[subset] = torch.arange(subset.size(0), device=device)

    mask = n_mask[edge_index[0]] & n_mask[edge_index[1]]
    # print(edge_index[0])
    edge_index = edge_index[:, mask]
    edge_attr = edge_attr[mask] if edge_attr is not None else None

    if relabel_nodes:
        edge_index = n_idx[edge_index]

    return edge_index, edge_attr


class ParticleFlowModel(nn.Module):
    '''
    Particle Flow Prediction and Particle Classification using induced subgraph
<<<<<<< HEAD
    encoder module. 
    '''

=======
    encoder module.
    '''

    MODULES = [('node_encoder', {'network_base': {}, 'uresnet_encoder': {}, 'res_encoder': {}}),
                'edge_model', 'particle_flow', 'subgraph_loss', 'chain']

>>>>>>> 8a521b87
    def __init__(self, cfg, name='particle_flow'):
        super(ParticleFlowModel, self).__init__()
        self.model_config = cfg[name]
        self.cnn_encoder = ClustCNNNodeEncoder2(cfg['node_encoder'])
        self.gnn = NNConvModel(cfg['edge_model'])

        self.num_node_features = self.model_config.get('num_node_features', 32)
        self.num_edge_features = self.model_config.get('num_edge_features', 32)
        self.node_type = self.model_config.get('node_type', -1)
        self.node_min_size = self.model_config.get('node_min_size', -1)
        self.source_col = self.model_config.get('source_col', 5)
        self.edge_net = EdgeFeatureNet(
            self.num_node_features, self.num_edge_features)
        self.graph_encoder = GraphEncoder(128, [256, 512, 1024], 512, 3)
        self.particle_pred = nn.Linear(1024, 5)
<<<<<<< HEAD
        
=======

>>>>>>> 8a521b87

    def forward(self, input):
        device = input[0].device

        if self.node_type > -1:
            mask = torch.nonzero(input[0][:,-1] == self.node_type).flatten()
            clusts = form_clusters(input[0][mask], self.node_min_size, self.source_col)
            groups = form_clusters(input[0][mask], self.node_min_size, 6)
            clusts = [mask[c].cpu().numpy() for c in clusts]
            groups = [mask[c].cpu().numpy() for c in groups]
        else:
            clusts = form_clusters(input[0], self.node_min_size, self.source_col)
            clusts = [c.cpu().numpy() for c in clusts]
            groups = form_clusters(input[0], self.node_min_size, 6)
            groups = [c.cpu().numpy() for c in groups]

        if not len(clusts):
            return {}
        x = self.cnn_encoder(input[0], clusts)
        # print(x.shape)
        batch_ids = get_cluster_batch(input[0], clusts)
        # fragment_ids = get_cluster_label(input[0], clusts, column=5)
        # print("Fragments = ", fragment_ids, fragment_ids.shape)
        group_ids = get_cluster_label(input[0], clusts, column=6)
        # print("Groups = ", group_ids, group_ids.shape)
        xbatch = torch.tensor(batch_ids, device=device, dtype=torch.long)
        # edge_index = complete_graph(batch_ids)
        # e = self.edge_encoder(input[0], clusts, edge_index)
        edge_index, e = get_edge_features(x, xbatch, self.edge_net)
        index = torch.tensor(edge_index, device=device, dtype=torch.long)
        res = self.gnn(x, index, e, xbatch)

        node_pred = res['node_pred'][0]
        edge_pred = res['edge_pred'][0]
        edge_assn = torch.argmax(edge_pred, dim=1).detach().cpu().numpy().astype(bool)

        pruned_index = edge_index.T
        pruned_index = torch.from_numpy(pruned_index[edge_assn].T).to(device, dtype=torch.long)
        pruned_edge_features = res['edge_features'][0]
        edge_assn = torch.argmax(edge_pred, dim=1).to(dtype=torch.bool)
        pruned_edge_features = pruned_edge_features[edge_assn]
        node_features = res['node_features'][0]
<<<<<<< HEAD
        
=======

>>>>>>> 8a521b87
        pgraph_xbatch = []
        pgraph_nodes = []
        pgraph_edges = []
        pgraph_eindex = []

        xbatch_count = 0

        # print(node_pred.shape)

        for b in np.unique(batch_ids):
            group_batch = group_ids[batch_ids == b]
            for g in np.unique(group_batch):
                particle_mask = np.logical_and(batch_ids == b, group_ids == g)
                particle_mask = torch.from_numpy(particle_mask).to(device, dtype=torch.bool)
                sg_nodes = node_features[particle_mask]
                # print(torch.sum(particle_mask))
                # print(sg_nodes.shape)
                # print(torch.sum(particle_mask))
                # if torch.sum(particle_mask) > 3:
<<<<<<< HEAD
                sg_index, sg_attr = subgraph(particle_mask, 
                    pruned_index, 
=======
                sg_index, sg_attr = subgraph(particle_mask,
                    pruned_index,
>>>>>>> 8a521b87
                    edge_attr=pruned_edge_features)
                    # print(sg_idnex, sg_attr)
                # print(torch.sum(particle_mask).item(), sg_index, sg_attr.shape)
                pgraph_xbatch.append(torch.zeros(sg_nodes.shape[0]).to(device, dtype=torch.long) + xbatch_count)
                pgraph_nodes.append(sg_nodes)
                pgraph_edges.append(sg_attr)
                pgraph_eindex.append(sg_index)
                xbatch_count += 1
<<<<<<< HEAD
        
=======

>>>>>>> 8a521b87
        pgraph_xbatch = torch.cat(pgraph_xbatch)
        pgraph_nodes = torch.cat(pgraph_nodes, dim=0)
        pgraph_edges = torch.cat(pgraph_edges, dim=0)
        pgraph_eindex = torch.cat(pgraph_eindex, dim=1)

        # print(xbatch, xbatch.shape)
        # print(pgraph_xbatch, pgraph_xbatch.shape)
        # print(pgraph_nodes, pgraph_nodes.shape)
        # print(pgraph_edges, pgraph_edges.shape)
        # print(pgraph_eindex, pgraph_eindex.shape)

        particles = self.graph_encoder(pgraph_nodes, pgraph_eindex, batch=pgraph_xbatch)
        particles_pred = self.particle_pred(particles)

        # Divide the output out into different arrays (one per batch)
        _, counts = torch.unique(input[0][:,3], return_counts=True)
        vids = np.concatenate([np.arange(n.item()) for n in counts])
        cids = np.concatenate([np.arange(n) for n in np.unique(batch_ids, return_counts=True)[1]])
        bcids = [np.where(batch_ids == b)[0] for b in range(len(counts))]
        beids = [np.where(batch_ids[edge_index[0]] == b)[0] for b in range(len(counts))]
        # print(beids)

        node_pred = [node_pred[b] for b in bcids]
        edge_pred = [edge_pred[b] for b in beids]
        edge_index = [cids[edge_index[:,b]].T for b in beids]
        clusts = [np.array([vids[c] for c in np.array(clusts)[b]]) for b in bcids]

        res = {'node_pred': [node_pred],
               'edge_pred': [edge_pred],
               'edge_index': [edge_index],
            #    'momenta_pred': [momenta_pred],
               'clusts': [clusts],
               'particles_pred': [particles_pred],
               'groups': [groups]
        }

        return res


class ChainLoss(torch.nn.modules.loss._Loss):
    """
    Takes the output of ClustHierarchyGNN and computes the total loss
    coming from the edge model and the node model.

    For use in config:
    model:
      name: cluster_hierachy_gnn
      modules:
        chain:
          loss            : <loss function: 'CE' or 'MM' (default 'CE')>
          reduction       : <loss reduction method: 'mean' or 'sum' (default 'sum')>
          balance_classes : <balance loss per class: True or False (default False)>
          target_photons  : <use true photon connections as basis for loss (default False)>
    """
    def __init__(self, cfg):
        super(ChainLoss, self).__init__()
        self.type_loss = SubgraphLoss(cfg)
        self.edge_loss = EdgeChannelLoss(cfg)

    def forward(self, result, cluster_labels, graph, kinematics):
        loss = {}
        type_loss = self.type_loss(result, kinematics)
        edge_loss = self.edge_loss(result, cluster_labels, graph)
        loss.update(type_loss)
        # print(edge_loss['loss'])
        loss.update(edge_loss)
        print("Type Loss: {:.4f}, Accuracy = {:.4f}".format(loss['type_loss'], loss['type_accuracy']))
        # print("Momentum Loss: {:.4f}, Accuracy = {:.4f}".format(loss['loss_momenta'], loss['acc_momenta']))
        print("Edge Loss: {:.4f}, Accuracy = {:.4f}".format(edge_loss['loss'], edge_loss['accuracy']))
        loss['loss'] = edge_loss['loss']
        # print(edge_loss['loss'])
        loss['loss'] += loss['type_loss']
        # loss['node_accuracy'] = node_loss['accuracy']
        loss['accuracy'] = (edge_loss['accuracy'] + type_loss['type_accuracy']) / 2

        return loss


class SubgraphLoss(nn.Module):
    """
    Takes the output of EdgeModel and computes the channel-loss.

    For use in config:
    model:
      name: cluster_gnn
      modules:
        chain:
          loss            : <loss function: 'CE' or 'MM' (default 'CE')>
          reduction       : <loss reduction method: 'mean' or 'sum' (default 'sum')>
          balance_classes : <balance loss per class: True or False (default False)>
          high_purity     : <only penalize loss on groups with a primary (default False)>
    """
    def __init__(self, cfg, name='subgraph_loss'):
        super(SubgraphLoss, self).__init__()

        # Get the chain input parameters
        chain_config = cfg[name]
        # print(chain_config)
        # Set the loss
        self.loss = chain_config.get('type_loss', 'CE')
        self.reduction = chain_config.get('reduction', 'sum')
        self.type_weight = chain_config.get('type_weight', 1.0)
        self.momentum_weight = chain_config.get('momentum_weight', 1.0)
        self.balance_classes = chain_config.get('balance_classes', False)
        # self.high_purity = chain_config.get('high_purity', False)

        if self.loss == 'CE':
            # self.ce_weight = torch.Tensor([2, 1, 1.5, 5, 3])
            self.ce_weight = torch.Tensor([1, 1, 1, 1, 1])
            self.lossfn = torch.nn.CrossEntropyLoss(weight=self.ce_weight, reduction=self.reduction)
        elif self.loss == 'lovasz-softmax':
            self.softmax = nn.Softmax(dim=1)
            def lossfn(logits, labels):
                probs = self.softmax(logits)
                loss = lovasz_softmax_flat(probs, labels)
                return loss
            self.lossfn = lossfn
        elif self.loss == 'MM':
            p = chain_config.get('p', 1)
            margin = chain_config.get('margin', 1.0)
            self.lossfn = torch.nn.MultiMarginLoss(p=p, margin=margin, reduction=self.reduction)
        else:
            raise Exception('Loss not recognized: ' + self.loss)

    def forward(self, out, kinematics):
        """
        Applies the requested loss on the node prediction.

        Args:
            out (dict):
                'node_pred' (torch.tensor): (C,2) Two-channel node predictions
                'clusts' ([np.ndarray])   : [(N_0), (N_1), ..., (N_C)] Cluster ids
            clusters ([torch.tensor])     : (N,8) [x, y, z, batchid, value, id, groupid, shape]
        Returns:
            double: loss, accuracy, clustering metrics
        """
        # print(kinematics[0][:, 4:])
        total_loss, total_acc = 0., 0.
        loss_type, acc_type = 0., 0.
        loss_momenta, acc_momenta = 0., 0.
        acc_per_type = defaultdict(list)
        n_clusts = 0

        for i in range(len(kinematics)):

            # If the input did not have any node, proceed
            if 'node_pred' not in out:
                continue
<<<<<<< HEAD
            
=======

>>>>>>> 8a521b87
            # true_labels = []
            # # Get the list of batch ids, loop over individual batches
            # batches = kinematics[i][:,3]
            # group_ids = kinematics[i][:, 6]
            # nbatches = len(batches.unique())
            # for b in range(nbatches):
            #     batch_mask = batches == b
            #     # print(batch_mask)
            #     group_batch = kinematics[i][batch_mask][:, 6]
            #     for g in group_batch.unique():
            #         particle_mask = batch_mask & (group_ids == g)
            #         # print(particle_mask)
            #         vals, counts = kinematics[i][particle_mask][:, 11].to(
            #             dtype=torch.long).unique(return_counts=True)
            #         if len(vals) > 1:
            #             print("Two PDGs in one group: {}".format(str(vals)))
            #         idx = torch.argmax(counts)
            #         true_labels.append(vals[idx].item())
            #         # particle_mask = torch.from_numpy(particle_mask).to(device, dtype=torch.bool)
            #         # print(kinematics[i][particle_mask][:, 11].to(dtype=torch.long).unique())
            #         # print(kinematics[i][batch_mask][group_batch == g][:, 11].to(dtype=torch.long).unique())
            # print(np.asarray(true_labels))
            groups = out['groups'][i]
            ngroups = len(groups)
            pdg_ids = get_cluster_label(kinematics[i], groups, column=11)
            particles_logits = out['particles_pred'][i]
            print(particles_logits)
            # print(particles_logits.shape)
            print(pdg_ids, pdg_ids.shape)
            # print(Counter(pdg_ids))

            # If the majority cluster ID agrees with the majority group ID, assign as primary
<<<<<<< HEAD
            node_assn = torch.tensor(pdg_ids, 
                dtype=torch.long, 
                device=particles_logits.device, 
=======
            node_assn = torch.tensor(pdg_ids,
                dtype=torch.long,
                device=particles_logits.device,
>>>>>>> 8a521b87
                requires_grad=False)

            # Increment the loss, balance classes if requested
            if self.balance_classes:
                vals, counts = torch.unique(node_assn, return_counts=True)
                weights = np.array(
                    [float(counts[k])/len(node_assn) for k in range(len(vals))])
                for k, v in enumerate(vals):
                    loss_type += (1./weights[k])*self.lossfn(
                        particles_logits[node_assn==v], node_assn[node_assn==v])
            else:
                loss_type += self.lossfn(particles_logits, node_assn)
            # cs = self.cosine_sim(momenta_pred, momenta_true)
            # loss_momenta += torch.sum(1.0 - cs)
            # print(torch.max(particles_logits, dim=1))
            print(torch.argmax(particles_logits, dim=1).detach().cpu().numpy())
            # Compute accuracy of assignment (fraction of correctly assigned nodes)
            acc_type += float(torch.sum(
                torch.argmax(particles_logits, dim=1) == node_assn))

            for pdg in node_assn.unique():
                correct = torch.argmax(particles_logits, dim=1) == node_assn
                acc = float(correct[node_assn == pdg].sum()) / \
                    float(torch.sum(node_assn == pdg))
                acc_per_type['acc_type_{}'.format(int(pdg))].append(acc)

            n_clusts += ngroups

        acc_log = {}

        for pdg, lvals in acc_per_type.items():
            acc_log[pdg] = sum(lvals) / len(lvals)

        # Handle the case where no cluster/edge were found
        if not n_clusts:
            return {
                'type_accuracy': 0.,
<<<<<<< HEAD
                'type_loss': torch.tensor(0., requires_grad=True, 
=======
                'type_loss': torch.tensor(0., requires_grad=True,
>>>>>>> 8a521b87
                    device=clusters[0].device),
                'n_clusts': n_clusts,
                'acc_type': 0.,
                # 'acc_momenta': 0.,
                'acc_type_0': 0.,
                'acc_type_1': 0.,
                'acc_type_2': 0.,
                'acc_type_3': 0.,
                'acc_type_4': 0.
            }

        loss_type /= n_clusts
        # loss_momenta /= n_clusts
        total_loss = self.type_weight * loss_type
        # total_loss = (self.type_weight * loss_type + self.momentum_weight * loss_momenta) / 2
        acc_type /= n_clusts
        # acc_momenta /= n_clusts
        total_acc = acc_type
        # total_acc = (acc_type + acc_momenta) / 2

        res = {
            'type_accuracy': total_acc,
            'type_loss': total_loss,
            'n_clusts': n_clusts,
            'acc_type': acc_type,
            # 'acc_momenta': acc_momenta,
            'loss_type': self.type_weight * float(loss_type)
            # 'loss_momenta': self.momentum_weight * float(loss_momenta)
        }

        res.update(acc_log)

        TYPE_LABELS = {
            'acc_type_0': 'photon',  # photon
            'acc_type_1': 'e',  # e-
            'acc_type_2': 'mu', # e+
            'acc_type_3': 'pi',  # mu-
            'acc_type_4': 'p', # mu+
        }

        for key, val in acc_log.items():
            print("{}: {:.4f}".format(TYPE_LABELS[key], val))

        return res


# class FullNodeLoss(torch.nn.Module):
#     """
#     Takes the output of EdgeModel and computes the channel-loss.

#     For use in config:
#     model:
#       name: cluster_gnn
#       modules:
#         chain:
#           loss            : <loss function: 'CE' or 'MM' (default 'CE')>
#           reduction       : <loss reduction method: 'mean' or 'sum' (default 'sum')>
#           balance_classes : <balance loss per class: True or False (default False)>
#           high_purity     : <only penalize loss on groups with a primary (default False)>
#     """
#     def __init__(self, cfg, name='full_node_loss'):
#         super(FullNodeLoss, self).__init__()

#         # Get the chain input parameters
#         chain_config = cfg[name]
#         # print(chain_config)
#         # Set the loss
#         self.loss = chain_config.get('type_loss', 'CE')
#         self.reduction = chain_config.get('reduction', 'sum')
#         self.type_weight = chain_config.get('type_weight', 1.0)
#         self.momentum_weight = chain_config.get('momentum_weight', 1.0)
#         self.balance_classes = chain_config.get('balance_classes', False)
#         # self.high_purity = chain_config.get('high_purity', False)

#         if self.loss == 'CE':
#             self.lossfn = torch.nn.CrossEntropyLoss(reduction=self.reduction)
#         elif self.loss == 'MM':
#             p = chain_config.get('p', 1)
#             margin = chain_config.get('margin', 1.0)
#             self.lossfn = torch.nn.MultiMarginLoss(p=p, margin=margin, reduction=self.reduction)
#         else:
#             raise Exception('Loss not recognized: ' + self.loss)

#         self.cosine_sim = torch.nn.CosineSimilarity()

#     def forward(self, out, kinematics):
#         """
#         Applies the requested loss on the node prediction.

#         Args:
#             out (dict):
#                 'node_pred' (torch.tensor): (C,2) Two-channel node predictions
#                 'clusts' ([np.ndarray])   : [(N_0), (N_1), ..., (N_C)] Cluster ids
#             clusters ([torch.tensor])     : (N,8) [x, y, z, batchid, value, id, groupid, shape]
#         Returns:
#             double: loss, accuracy, clustering metrics
#         """
#         # print(kinematics[0][:, 4:])
#         total_loss, total_acc = 0., 0.
#         loss_type, loss_momenta = 0., 0.
#         acc_type, acc_momenta = 0., 0.
#         acc_per_type = defaultdict(list)
#         n_clusts = 0
#         for i in range(len(kinematics)):

#             # If the input did not have any node, proceed
#             if 'node_pred' not in out:
#                 continue

#             # Get the list of batch ids, loop over individual batches
#             batches = kinematics[i][:,3]
#             nbatches = len(batches.unique())
#             for j in range(nbatches):

#                 # Narrow down the tensor to the rows in the batch
#                 labels = kinematics[i][batches==j]

#                 # Use the primary information to determine the true node assignment
#                 node_pred = out['node_pred'][i][j]
#                 # momenta_pred = out['momenta_pred'][i][j]

#                 if not node_pred.shape[0]:
#                     continue
#                 clusts = out['clusts'][i][j]
#                 clust_ids = get_cluster_label(labels, clusts)
#                 group_ids = get_cluster_label(labels, clusts, column=6)
#                 pdg_ids = get_cluster_label(labels, clusts, column=11)
#                 # print(group_ids)
#                 # momenta_true = get_momenta_labels(labels, clusts, columns=[7, 8, 9])

#                 # if self.high_purity:
#                 #     purity_mask = np.zeros(len(clusts), dtype=bool)
#                 #     for g in np.unique(pdg_ids):
#                 #         group_mask = pdg_ids == g
#                 #         if np.sum(group_mask) > 1 and g in clust_ids[group_mask]:
#                 #             purity_mask[group_mask] = np.ones(np.sum(group_mask))
#                 #     clusts    = clusts[purity_mask]
#                 #     clust_ids = clust_ids[purity_mask]
#                 #     pdg_ids = pdg_ids[purity_mask]
#                 #     node_pred = node_pred[np.where(purity_mask)[0]]
<<<<<<< HEAD
#                     # if not len(clusts): 
=======
#                     # if not len(clusts):
>>>>>>> 8a521b87
#                     #     continue

#                 # If the majority cluster ID agrees with the majority group ID, assign as primary
#                 node_assn = torch.tensor(pdg_ids, dtype=torch.long, device=node_pred.device, requires_grad=False)

#                 # Increment the loss, balance classes if requested
#                 if self.balance_classes:
#                     vals, counts = torch.unique(node_assn, return_counts=True)
#                     weights = np.array([float(counts[k])/len(node_assn) for k in range(len(vals))])
#                     for k, v in enumerate(vals):
#                         loss_type += (1./weights[k])*self.lossfn(node_pred[node_assn==v], node_assn[node_assn==v])
#                 else:
#                     loss_type += self.lossfn(node_pred, node_assn)
#                 # cs = self.cosine_sim(momenta_pred, momenta_true)
#                 # loss_momenta += torch.sum(1.0 - cs)

#                 # Compute accuracy of assignment (fraction of correctly assigned nodes)
#                 acc_type += float(torch.sum(torch.argmax(node_pred, dim=1) == node_assn))

#                 for pdg in node_assn.unique():
#                     correct = torch.argmax(node_pred, dim=1) == node_assn
#                     acc = float(correct[node_assn == pdg].sum()) / float(torch.sum(node_assn == pdg))
#                     acc_per_type['acc_type_{}'.format(int(pdg))].append(acc)
#                 # with torch.no_grad():
#                     # acc_momenta += float(torch.sum((1.0 + cs) / 2))

#                 # Increment the number of events
#                 n_clusts += len(clusts)

#         acc_log = {}

#         for pdg, lvals in acc_per_type.items():
#             acc_log[pdg] = sum(lvals) / len(lvals)

#         # Handle the case where no cluster/edge were found
#         if not n_clusts:
#             return {
#                 'node_accuracy': 0.,
#                 'node_loss': torch.tensor(0., requires_grad=True, device=clusters[0].device),
#                 'n_clusts': n_clusts,
#                 'acc_type': 0.,
#                 'loss_type': 0.,
#                 # 'acc_momenta': 0.,
#                 'acc_type_0': 0.,
#                 'acc_type_1': 0.,
#                 'acc_type_2': 0.,
#                 'acc_type_3': 0.,
#                 'acc_type_4': 0.
#             }

#         loss_type /= n_clusts
#         # loss_momenta /= n_clusts
#         total_loss = self.type_weight * loss_type
#         # total_loss = (self.type_weight * loss_type + self.momentum_weight * loss_momenta) / 2
#         acc_type /= n_clusts
#         # acc_momenta /= n_clusts
#         total_acc = acc_type
#         # total_acc = (acc_type + acc_momenta) / 2

#         res = {
#             'node_accuracy': total_acc,
#             'node_loss': total_loss,
#             'n_clusts': n_clusts,
#             'acc_type': acc_type,
#             # 'acc_momenta': acc_momenta,
#             'loss_type': self.type_weight * float(loss_type)
#             # 'loss_momenta': self.momentum_weight * float(loss_momenta)
#         }

#         res.update(acc_log)

#         TYPE_LABELS = {
#             'acc_type_0': 'photon',  # photon
#             'acc_type_1': 'e',  # e-
#             'acc_type_2': 'mu', # e+
#             'acc_type_3': 'pi',  # mu-
#             'acc_type_4': 'p', # mu+
#         }

#         for key, val in acc_log.items():
#             print("{}: {:.4f}".format(TYPE_LABELS[key], val))

#         return res<|MERGE_RESOLUTION|>--- conflicted
+++ resolved
@@ -136,15 +136,9 @@
 class GraphEncoder(nn.Module):
     '''
     Graph Encoder Module, using the first half of GraphUNet implementation in
-<<<<<<< HEAD
-    Pytorch Geometric. 
-    '''
-    def __init__(self, in_channels, hidden_channels, out_channels, 
-=======
     Pytorch Geometric.
     '''
     def __init__(self, in_channels, hidden_channels, out_channels,
->>>>>>> 8a521b87
                  depth, pool_ratio=0.5, sum_res=True, act=F.elu):
         super(GraphEncoder, self).__init__()
         assert depth > 1
@@ -271,18 +265,12 @@
 class ParticleFlowModel(nn.Module):
     '''
     Particle Flow Prediction and Particle Classification using induced subgraph
-<<<<<<< HEAD
-    encoder module. 
-    '''
-
-=======
     encoder module.
     '''
 
     MODULES = [('node_encoder', {'network_base': {}, 'uresnet_encoder': {}, 'res_encoder': {}}),
                 'edge_model', 'particle_flow', 'subgraph_loss', 'chain']
 
->>>>>>> 8a521b87
     def __init__(self, cfg, name='particle_flow'):
         super(ParticleFlowModel, self).__init__()
         self.model_config = cfg[name]
@@ -298,11 +286,7 @@
             self.num_node_features, self.num_edge_features)
         self.graph_encoder = GraphEncoder(128, [256, 512, 1024], 512, 3)
         self.particle_pred = nn.Linear(1024, 5)
-<<<<<<< HEAD
-        
-=======
-
->>>>>>> 8a521b87
+
 
     def forward(self, input):
         device = input[0].device
@@ -345,11 +329,7 @@
         edge_assn = torch.argmax(edge_pred, dim=1).to(dtype=torch.bool)
         pruned_edge_features = pruned_edge_features[edge_assn]
         node_features = res['node_features'][0]
-<<<<<<< HEAD
-        
-=======
-
->>>>>>> 8a521b87
+
         pgraph_xbatch = []
         pgraph_nodes = []
         pgraph_edges = []
@@ -369,13 +349,8 @@
                 # print(sg_nodes.shape)
                 # print(torch.sum(particle_mask))
                 # if torch.sum(particle_mask) > 3:
-<<<<<<< HEAD
-                sg_index, sg_attr = subgraph(particle_mask, 
-                    pruned_index, 
-=======
                 sg_index, sg_attr = subgraph(particle_mask,
                     pruned_index,
->>>>>>> 8a521b87
                     edge_attr=pruned_edge_features)
                     # print(sg_idnex, sg_attr)
                 # print(torch.sum(particle_mask).item(), sg_index, sg_attr.shape)
@@ -384,11 +359,7 @@
                 pgraph_edges.append(sg_attr)
                 pgraph_eindex.append(sg_index)
                 xbatch_count += 1
-<<<<<<< HEAD
-        
-=======
-
->>>>>>> 8a521b87
+
         pgraph_xbatch = torch.cat(pgraph_xbatch)
         pgraph_nodes = torch.cat(pgraph_nodes, dim=0)
         pgraph_edges = torch.cat(pgraph_edges, dim=0)
@@ -537,11 +508,7 @@
             # If the input did not have any node, proceed
             if 'node_pred' not in out:
                 continue
-<<<<<<< HEAD
-            
-=======
-
->>>>>>> 8a521b87
+
             # true_labels = []
             # # Get the list of batch ids, loop over individual batches
             # batches = kinematics[i][:,3]
@@ -574,15 +541,9 @@
             # print(Counter(pdg_ids))
 
             # If the majority cluster ID agrees with the majority group ID, assign as primary
-<<<<<<< HEAD
-            node_assn = torch.tensor(pdg_ids, 
-                dtype=torch.long, 
-                device=particles_logits.device, 
-=======
             node_assn = torch.tensor(pdg_ids,
                 dtype=torch.long,
                 device=particles_logits.device,
->>>>>>> 8a521b87
                 requires_grad=False)
 
             # Increment the loss, balance classes if requested
@@ -620,11 +581,7 @@
         if not n_clusts:
             return {
                 'type_accuracy': 0.,
-<<<<<<< HEAD
-                'type_loss': torch.tensor(0., requires_grad=True, 
-=======
                 'type_loss': torch.tensor(0., requires_grad=True,
->>>>>>> 8a521b87
                     device=clusters[0].device),
                 'n_clusts': n_clusts,
                 'acc_type': 0.,
@@ -765,11 +722,7 @@
 #                 #     clust_ids = clust_ids[purity_mask]
 #                 #     pdg_ids = pdg_ids[purity_mask]
 #                 #     node_pred = node_pred[np.where(purity_mask)[0]]
-<<<<<<< HEAD
-#                     # if not len(clusts): 
-=======
 #                     # if not len(clusts):
->>>>>>> 8a521b87
 #                     #     continue
 
 #                 # If the majority cluster ID agrees with the majority group ID, assign as primary
