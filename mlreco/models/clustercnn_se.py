import torch
import torch.nn as nn
import numpy as np
import sparseconvnet as scn

from .cluster_cnn.spatial_embeddings import SpatialEmbeddings1, SpatialEmbeddings2
from .cluster_cnn.losses.spatial_embeddings import *
from .cluster_cnn import cluster_model_construct, backbone_construct, clustering_loss_construct

class ClusterCNN(SpatialEmbeddings1):
    '''
    UResNet with coordinate convolution block in final layer for clustering.

    Congifurations:
        - coordConv: Option to concat coordinates to input features at
        final linear layer.
        - embedding_dim: dimension of final embedding space for clustering.
    '''

    MODULES = ['network_base', 'uresnet', 'clustering_loss']

    def __init__(self, cfg):
        super(ClusterCNN, self).__init__(cfg)
<<<<<<< HEAD
        print(self)
        # print(self)
=======
        #print(self)
>>>>>>> 71b8d2cc


class ClusterCNN2(SpatialEmbeddings2):
    '''
    UResNet with coordinate convolution block in final layer for clustering.

    Congifurations:
        - coordConv: Option to concat coordinates to input features at
        final linear layer.
        - embedding_dim: dimension of final embedding space for clustering.
    '''

    MODULES = ['network_base', 'uresnet', 'clustering_loss', 'spatial_embeddings']

    def __init__(self, cfg):
        super(ClusterCNN2, self).__init__(cfg)


# class ClusterCNN3(SpatialEmbeddings3):

#     def __init__(self, cfg):
#         super(ClusterCNN3, self).__init__(cfg)


class ClusteringLoss(nn.Module):
    '''
    Loss function for Proposal-Free Mask Generators.
    '''
    def __init__(self, cfg, name='clustering_loss'):
        super(ClusteringLoss, self).__init__()

        self.loss_config = cfg[name]

        self.loss_func_name = self.loss_config.get('name', 'se_lovasz_inter')
        self.loss_func = clustering_loss_construct(self.loss_func_name)
        self.loss_func = self.loss_func(cfg)
        #print(self.loss_func)

    def forward(self, result, cluster_label):
        segment_label = [cluster_label[0][:, [0, 1, 2, 3, -1]]]
        group_label = [cluster_label[0][:, [0, 1, 2, 3, 5]]]
        return self.loss_func(result, segment_label, group_label)

# class ClusteringLoss1(MaskBCELoss2):

#     def __init__(self, cfg, name='clustering_loss'):
#         super(ClusteringLoss1, self).__init__(cfg)


# class ClusteringLoss2(MaskBCELossBivariate):

#     def __init__(self, cfg, name='clustering_loss'):
#         super(ClusteringLoss2, self).__init__(cfg)


# class ClusteringLoss3(MaskLovaszHingeLoss):

#     def __init__(self, cfg, name='clustering_loss'):
#         super(ClusteringLoss3, self).__init__(cfg)


# class ClusteringLoss4(MaskLovaszInterLoss):

#     def __init__(self, cfg, name='clustering_loss'):
#         super(ClusteringLoss4, self).__init__(cfg)


# class ClusteringLoss6(EllipsoidalKernelLoss):

#     def __init__(self, cfg, name='clustering_loss'):
#         super(ClusteringLoss6, self).__init__(cfg)

# class ClusteringLoss7(MaskFocalLoss):

#     def __init__(self, cfg, name='clustering_loss'):
#         super(ClusteringLoss7, self).__init__(cfg)

# class ClusteringLoss8(MaskWeightedFocalLoss):

#     def __init__(self, cfg, name='clustering_loss'):
#         super(ClusteringLoss8, self).__init__(cfg)<|MERGE_RESOLUTION|>--- conflicted
+++ resolved
@@ -21,12 +21,7 @@
 
     def __init__(self, cfg):
         super(ClusterCNN, self).__init__(cfg)
-<<<<<<< HEAD
-        print(self)
-        # print(self)
-=======
         #print(self)
->>>>>>> 71b8d2cc
 
 
 class ClusterCNN2(SpatialEmbeddings2):
