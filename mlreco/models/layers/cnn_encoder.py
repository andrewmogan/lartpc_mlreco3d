from __future__ import absolute_import
from __future__ import division
from __future__ import print_function
import torch
from torch_geometric.nn import MetaLayer, NNConv
<<<<<<< HEAD
import numpy as np
    
=======

>>>>>>> 99b70dab
class EncoderModel(torch.nn.Module):

    def __init__(self, cfg):
        super(EncoderModel, self).__init__()
        import sparseconvnet as scn

        # Get the model input parameters
        model_config = cfg

        # Take the parameters from the config
        self._dimension = model_config.get('dimension', 3)
        self.num_strides = model_config.get('num_stride', 4)
        self.m =  model_config.get('feat_per_pixel', 4)
        self.nInputFeatures = model_config.get('input_feat_enc', 1)
        self.leakiness = model_config.get('leakiness_enc', 0)
        self.spatial_size = model_config.get('inp_spatial_size', 1024) #Must be a power of 2
        self.feat_aug_mode = model_config.get('feat_aug_mode', 'constant')
<<<<<<< HEAD

        # More flags for linear layer
        self.WhetherUseLinearLayer = model_config.get('linear_layer', False)
        self.nOutputFeatures = model_config.get(
            'out_feat_num',
            64
        )  # final output feature numbers, not necessary if not using linear layer

        self.out_spatial_size = int(self.spatial_size/4**(self.num_strides-1))
        self.output = self.m*self.out_spatial_size**3       

        nPlanes = [self.m for i in range(1, self.num_strides+1)]  # UNet number of features per level
        if self.feat_aug_mode=='linear':
            nPlanes = [self.m * i for i in range(1, self.num_strides + 1)]
        elif self.feat_aug_mode=='power':
            nPlanes = [int(self.m * np.power(2., float(i))) for i in range(self.num_strides)]

=======
        self.use_linear_output = model_config.get('use_linear_output', False)
        self.num_output_feats = model_config.get('num_output_feats', 64)

        self.out_spatial_size = int(self.spatial_size/4**(self.num_strides-1))
        self.output = self.m*self.out_spatial_size**3

        nPlanes = [self.m for i in range(1, self.num_strides+1)]  # UNet number of features per level
        if self.feat_aug_mode == 'linear':
            nPlanes = [self.m * i for i in range(1, self.num_strides + 1)]
        elif self.feat_aug_mode == 'power':
            nPlanes = [self.m * pow(2, i) for i in range(self.num_strides)]
        elif self.feat_aug_mode != 'constant':
            raise ValueError('Feature augmentation mode not recognized')
>>>>>>> 99b70dab
        kernel_size = 2
        downsample = [kernel_size, 2]  # [filter size, filter stride]


        #Input for tpc voxels
        self.input = scn.Sequential().add(
           scn.InputLayer(self._dimension, self.spatial_size, mode=3)).add(
           scn.SubmanifoldConvolution(self._dimension, self.nInputFeatures, self.m, 3, False)) # Kernel size 3, no bias
        self.concat = scn.JoinTable()

        # Encoding TPC
        self.bn = scn.BatchNormLeakyReLU(nPlanes[0], leakiness=self.leakiness)
        self.encoding_conv = scn.Sequential()
        for i in range(self.num_strides):
            module2 = scn.Sequential()
            if i < self.num_strides-1:
                module2.add(
                    scn.BatchNormLeakyReLU(nPlanes[i], leakiness=self.leakiness)).add(
                    scn.Convolution(self._dimension, nPlanes[i], nPlanes[i+1],
                        downsample[0], downsample[1], False)).add(
                    scn.AveragePooling(self._dimension, 2, 2))

            self.encoding_conv.add(module2)

        self.output = scn.Sequential().add(
           scn.SparseToDense(self._dimension,nPlanes[-1]))

<<<<<<< HEAD
        self.linear = None
        if self.WhetherUseLinearLayer:
            input_size = nPlanes[-1] * (self.out_spatial_size ** self._dimension)
            self.linear = torch.nn.Linear(input_size, self.nOutputFeatures)
=======
        if self.use_linear_output:
            input_size = nPlanes[-1] * (self.out_spatial_size ** self._dimension)
            self.linear = torch.nn.Linear(input_size, self.num_output_feats)
>>>>>>> 99b70dab

    def forward(self, point_cloud):
        # We separate the coordinate tensor from the feature tensor
        coords = point_cloud[:, 0:self._dimension+1].float()
        features = point_cloud[:, self._dimension+1:].float()

        x = self.input((coords, features))

        # We send x through all the encoding layers
        feature_maps = [x]
        feature_ppn = [x]
        for i, layer in enumerate(self.encoding_conv):
            x = self.encoding_conv[i](x)

        x = self.output(x)

        #Then we flatten the vector
        x = x.view(-1,(x.size()[2]*x.size()[2]*x.size()[2]*x.size()[1]))

        # Go through linear layer if necessary
<<<<<<< HEAD
        if self.WhetherUseLinearLayer:
            x = self.linear(x)
            x = x.view(-1, self.nOutputFeatures)
        
=======
        if self.use_linear_output:
            x = self.linear(x)
            x = x.view(-1, self.num_output_feats)

>>>>>>> 99b70dab
        return x<|MERGE_RESOLUTION|>--- conflicted
+++ resolved
@@ -3,12 +3,6 @@
 from __future__ import print_function
 import torch
 from torch_geometric.nn import MetaLayer, NNConv
-<<<<<<< HEAD
-import numpy as np
-    
-=======
-
->>>>>>> 99b70dab
 class EncoderModel(torch.nn.Module):
 
     def __init__(self, cfg):
@@ -26,25 +20,6 @@
         self.leakiness = model_config.get('leakiness_enc', 0)
         self.spatial_size = model_config.get('inp_spatial_size', 1024) #Must be a power of 2
         self.feat_aug_mode = model_config.get('feat_aug_mode', 'constant')
-<<<<<<< HEAD
-
-        # More flags for linear layer
-        self.WhetherUseLinearLayer = model_config.get('linear_layer', False)
-        self.nOutputFeatures = model_config.get(
-            'out_feat_num',
-            64
-        )  # final output feature numbers, not necessary if not using linear layer
-
-        self.out_spatial_size = int(self.spatial_size/4**(self.num_strides-1))
-        self.output = self.m*self.out_spatial_size**3       
-
-        nPlanes = [self.m for i in range(1, self.num_strides+1)]  # UNet number of features per level
-        if self.feat_aug_mode=='linear':
-            nPlanes = [self.m * i for i in range(1, self.num_strides + 1)]
-        elif self.feat_aug_mode=='power':
-            nPlanes = [int(self.m * np.power(2., float(i))) for i in range(self.num_strides)]
-
-=======
         self.use_linear_output = model_config.get('use_linear_output', False)
         self.num_output_feats = model_config.get('num_output_feats', 64)
 
@@ -58,7 +33,6 @@
             nPlanes = [self.m * pow(2, i) for i in range(self.num_strides)]
         elif self.feat_aug_mode != 'constant':
             raise ValueError('Feature augmentation mode not recognized')
->>>>>>> 99b70dab
         kernel_size = 2
         downsample = [kernel_size, 2]  # [filter size, filter stride]
 
@@ -86,16 +60,9 @@
         self.output = scn.Sequential().add(
            scn.SparseToDense(self._dimension,nPlanes[-1]))
 
-<<<<<<< HEAD
-        self.linear = None
-        if self.WhetherUseLinearLayer:
-            input_size = nPlanes[-1] * (self.out_spatial_size ** self._dimension)
-            self.linear = torch.nn.Linear(input_size, self.nOutputFeatures)
-=======
         if self.use_linear_output:
             input_size = nPlanes[-1] * (self.out_spatial_size ** self._dimension)
             self.linear = torch.nn.Linear(input_size, self.num_output_feats)
->>>>>>> 99b70dab
 
     def forward(self, point_cloud):
         # We separate the coordinate tensor from the feature tensor
@@ -116,15 +83,8 @@
         x = x.view(-1,(x.size()[2]*x.size()[2]*x.size()[2]*x.size()[1]))
 
         # Go through linear layer if necessary
-<<<<<<< HEAD
-        if self.WhetherUseLinearLayer:
-            x = self.linear(x)
-            x = x.view(-1, self.nOutputFeatures)
-        
-=======
         if self.use_linear_output:
             x = self.linear(x)
             x = x.view(-1, self.num_output_feats)
 
->>>>>>> 99b70dab
         return x