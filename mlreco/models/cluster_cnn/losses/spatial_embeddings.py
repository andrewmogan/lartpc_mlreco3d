import torch
import torch.nn as nn
import torch.nn.functional as F
from torch.autograd import Variable
import numpy as np
import sparseconvnet as scn

from .lovasz import mean, lovasz_hinge_flat, StableBCELoss, iou_binary
from .misc import FocalLoss, WeightedFocalLoss
from collections import defaultdict

def multivariate_kernel(centroid, log_sigma, Lprime, eps=1e-8):
    def f(x):
        N = x.shape[0]
        L = torch.zeros(3, 3)
        tril_indices = torch.tril_indices(row=3, col=3, offset=-1)
        L[tril_indices[0], tril_indices[1]] = Lprime
        sigma = torch.exp(log_sigma) + eps
        L += torch.diag(sigma)
        cov = torch.matmul(L, L.T)
        dist = torch.matmul((x - centroid), torch.inverse(cov))
        dist = torch.bmm(dist.view(N, 1, -1), (x-centroid).view(N, -1, 1)).squeeze()
        probs = torch.exp(-dist)
        return probs
    return f


def squared_distances(v1, v2):
    v1_2 = v1.unsqueeze(1).expand(v1.size(0), v2.size(0), v1.size(1)).double()
    v2_2 = v2.unsqueeze(0).expand(v1.size(0), v2.size(0), v1.size(1)).double()
    return torch.pow(v2_2 - v1_2, 2).sum(2)


def bhattacharyya_distance_matrix(v1, v2, eps=1e-8):
    x1, s1 = v1[:, :3], v1[:, 3].view(-1)
    x2, s2 = v2[:, :3], v1[:, 3].view(-1)
    g1 = torch.ger(s1**2, 1.0 / (s2**2 + eps))
    g2 = g1.t()
    dist = squared_distances(x1.contiguous(), x2.contiguous())
    denom = 1.0 / (eps + s1.unsqueeze(1)**2 + s2**2)
    out = 0.25 * torch.log(0.25 * (g1 + g2 + 2)) + 0.25 * dist / denom
    return out


def bhattacharyya_coeff_matrix(v1, v2, eps=1e-6):
    x1, s1 = v1[:, :3], v1[:, 3].view(-1)
    x2, s2 = v2[:, :3], v1[:, 3].view(-1)
    g1 = torch.ger(s1**2, 1.0 / (s2**2 + eps))
    g2 = g1.t()
    dist = squared_distances(x1.contiguous(), x2.contiguous())
    denom = 1.0 / (eps + s1.unsqueeze(1)**2 + s2**2)
    out = 0.25 * torch.log(0.25 * (g1 + g2 + 2)) + 0.25 * dist / denom
    out = torch.exp(-out)
    return out


class MaskBCELoss(nn.Module):
    '''
    Loss function for Sparse Spatial Embeddings Model, with fixed
    centroids and symmetric gaussian kernels.
    '''
    def __init__(self, cfg, name='clustering_loss'):
        super(MaskBCELoss, self).__init__()
        self.loss_config = cfg[name]
        self.seediness_weight = self.loss_config.get('seediness_weight', 0.0)
        self.embedding_weight = self.loss_config.get('embedding_weight', 1.0)
        self.smoothing_weight = self.loss_config.get('smoothing_weight', 1.0)
        self.spatial_size = self.loss_config.get('spatial_size', 512)
        self.loss_scheme = self.loss_config.get('loss_scheme', 'BCE')

        if self.loss_scheme == 'BCE':
            self.mask_loss = StableBCELoss()
        elif self.loss_scheme == 'lovasz_hinge':
            self.mask_loss = lovasz_hinge_flat
        elif self.loss_scheme == 'focal':
            raise NotImplementedError
        else:
            raise ValueError(
            'Invalid loss scheme: {}'.format(self.loss_scheme))

        # BCELoss for Embedding Loss
        self.bceloss = StableBCELoss()
        # L2 Loss for Seediness and Smoothing
        self.l2loss = torch.nn.L1Loss(reduction='mean')

    def find_cluster_means(self, features, labels):
        '''
        For a given image, compute the centroids mu_c for each
        cluster label in the embedding space.
        Inputs:
            features (torch.Tensor): the pixel embeddings, shape=(N, d) where
            N is the number of pixels and d is the embedding space dimension.
            labels (torch.Tensor): ground-truth group labels, shape=(N, )
        Returns:
            cluster_means (torch.Tensor): (n_c, d) tensor where n_c is the number of
            distinct instances. Each row is a (1,d) vector corresponding to
            the coordinates of the i-th centroid.
        '''
        clabels = labels.unique(sorted=True)
        cluster_means = []
        for c in clabels:
            index = (labels == c)
            mu_c = features[index].mean(0)
            cluster_means.append(mu_c)
        cluster_means = torch.stack(cluster_means)
        return cluster_means

    def get_per_class_probabilities(self, embeddings, margins, labels, coords):
        '''
        Computes binary foreground/background loss.
        '''
        device = embeddings.device
        loss = 0.0
        smoothing_loss = 0.0
        centroids = self.find_cluster_means(coords, labels)
        n_clusters = len(centroids)
        cluster_labels = labels.unique(sorted=True)
        probs = torch.zeros(embeddings.shape[0]).float().to(device)
        acc = 0.0

        for i, c in enumerate(cluster_labels):
            index = (labels == c)
            mask = torch.zeros(embeddings.shape[0]).to(device)
            mask[index] = 1.0
            mask[~index] = 0.0
            sigma = torch.mean(margins[index], dim=0)
            dists = torch.sum(torch.pow(embeddings - centroids[i], 2), dim=1)
            p = torch.clamp(torch.exp(-dists / (2 * torch.pow(sigma, 2))), min=0, max=1)
            probs[index] = p[index]
            loss += self.bceloss(p, mask)
            acc += iou_binary(p > 0.5, mask)
            sigma_detach = sigma.detach()
            smoothing_loss += torch.sum(torch.pow(margins[index] - sigma_detach, 2))

        loss /= n_clusters
        smoothing_loss /= n_clusters
        acc /= n_clusters

        return loss, smoothing_loss, probs, acc

    def combine_multiclass(self, embeddings, margins, seediness, slabels, clabels, coords):
        '''
        Wrapper function for combining different components of the loss,
        in particular when clustering must be done PER SEMANTIC CLASS.

        NOTE: When there are multiple semantic classes, we compute the DLoss
        by first masking out by each semantic segmentation (ground-truth/prediction)
        and then compute the clustering loss over each masked point cloud.

        INPUTS:
            features (torch.Tensor): pixel embeddings
            slabels (torch.Tensor): semantic labels
            clabels (torch.Tensor): group/instance/cluster labels

        OUTPUT:
            loss_segs (list): list of computed loss values for each semantic class.
            loss[i] = computed DLoss for semantic class <i>.
            acc_segs (list): list of computed clustering accuracy for each semantic class.
        '''
        loss = defaultdict(list)
        accuracy = defaultdict(float)
        semantic_classes = slabels.unique()
        #print(semantic_classes)
        for sc in semantic_classes:
            if int(sc) == 4:
                continue
            index = (slabels == sc)
            mask_loss, smoothing_loss, probs, acc = self.get_per_class_probabilities(
                embeddings[index], margins[index], clabels[index], coords[index])
            prob_truth = probs.detach()
            seed_loss = self.l2loss(prob_truth, seediness[index].squeeze(1))
            total_loss = self.embedding_weight * mask_loss \
                       + self.seediness_weight * seed_loss \
                       + self.smoothing_weight * smoothing_loss
            loss['loss'].append(total_loss)
            loss['mask_loss'].append(float(self.embedding_weight * mask_loss))
            loss['seed_loss'].append(float(self.seediness_weight * seed_loss))
            loss['smoothing_loss'].append(float(self.smoothing_weight * smoothing_loss))
            loss['mask_loss_{}'.format(int(sc))].append(float(mask_loss))
            loss['seed_loss_{}'.format(int(sc))].append(float(seed_loss))
            accuracy['accuracy_{}'.format(int(sc))] = acc

        return loss, accuracy

    def forward(self, out, segment_label, group_label):

        num_gpus = len(segment_label)
        loss = defaultdict(list)
        accuracy = defaultdict(list)

        for i in range(num_gpus):
            slabels = segment_label[i][:, -1]
            #coords = segment_label[i][:, :3].float()
            #if torch.cuda.is_available():
            #    coords = coords.cuda()
            slabels = slabels.int()
            clabels = group_label[i][:, -1]
            batch_idx = segment_label[i][:, 3]
            embedding = out['embeddings'][i]
            seediness = out['seediness'][i]
            margins = out['margins'][i]
            nbatch = batch_idx.unique().shape[0]

            for bidx in batch_idx.unique(sorted=True):
                embedding_batch = embedding[batch_idx == bidx]
                slabels_batch = slabels[batch_idx == bidx]
                clabels_batch = clabels[batch_idx == bidx]
                seed_batch = seediness[batch_idx == bidx]
                margins_batch = margins[batch_idx == bidx]

                loss_class, acc_class = self.combine_multiclass(
                    embedding_batch, margins_batch,
                    seed_batch, slabels_batch, clabels_batch)
                for key, val in loss_class.items():
                    loss[key].append(sum(val) / len(val))
                for s, acc in acc_class.items():
                    accuracy[s].append(acc)
                acc = sum(acc_class.values()) / len(acc_class.values())
                accuracy['accuracy'].append(acc)

        loss_avg = {}
        acc_avg = defaultdict(float)

        for key, val in loss.items():
            loss_avg[key] = sum(val) / len(val)
        for key, val in accuracy.items():
            acc_avg[key] = sum(val) / len(val)

        res = {}
        res.update(loss_avg)
        res.update(acc_avg)

        print(acc_avg)

        return res


class MaskBCELoss2(MaskBCELoss):
    '''
    Spatial Embeddings Loss with trainable center of attention.
    '''
    def __init__(self, cfg, name='clustering_loss'):
        super(MaskBCELoss2, self).__init__(cfg, name)

    def get_per_class_probabilities(self, embeddings, margins, labels, coords):
        '''
        Computes binary foreground/background loss.
        '''
        device = embeddings.device
        loss = 0.0
        smoothing_loss = 0.0
        centroids = self.find_cluster_means(embeddings, labels)
        n_clusters = len(centroids)
        cluster_labels = labels.unique(sorted=True)
        probs = torch.zeros(embeddings.shape[0]).float().to(device)
        acc = 0.0

        for i, c in enumerate(cluster_labels):
            index = (labels == c)
            mask = torch.zeros(embeddings.shape[0]).to(device)
            mask[index] = 1.0
            mask[~index] = 0.0
            sigma = torch.mean(margins[index], dim=0)
            dists = torch.sum(torch.pow(embeddings - centroids[i], 2), dim=1)
            p = torch.clamp(torch.exp(-dists / (2 * torch.pow(sigma, 2))), min=0, max=1)
            probs[index] = p[index]
            loss += self.bceloss(p, mask)
            acc += iou_binary(p > 0.5, mask, per_image=False)
            sigma_detach = sigma.detach()
            smoothing_loss += torch.sum(torch.pow(margins[index] - sigma_detach, 2))

        loss /= n_clusters
        smoothing_loss /= n_clusters
        acc /= n_clusters

        return loss, smoothing_loss, probs, acc


class MaskBCELossBivariate(MaskBCELoss):
    '''
    Spatial Embeddings Loss with trainable center of attraction and
    bivariate gaussian probability kernels.
    '''
    def __init__(self, cfg, name='clustering_loss'):
        super(MaskBCELossBivariate, self).__init__(cfg, name)

    def get_per_class_probabilities(self, embeddings, margins, labels, coords):
        '''
        Computes binary foreground/background loss.
        '''
        device = embeddings.device
        loss = 0.0
        smoothing_loss = 0.0
        centroids = self.find_cluster_means(embeddings, labels)
        n_clusters = len(centroids)
        cluster_labels = labels.unique(sorted=True)
        probs = torch.zeros(embeddings.shape[0]).float().to(device)
        acc = 0.0

        for i, c in enumerate(cluster_labels):
            index = (labels == c)
            mask = torch.zeros(embeddings.shape[0]).to(device)
            mask[index] = 1.0
            mask[~index] = 0.0
            sigma = torch.mean(margins[index], dim=0)
            dists = torch.pow(embeddings - centroids[i], 2)
            dists = dists / (2 * torch.pow(sigma, 2))
            p = torch.clamp(torch.exp(-torch.sum(dists, dim=1)), min=0, max=1)
            probs[index] = p[index]
            loss += self.bceloss(p, mask)
            sigma_detach = sigma.detach()
            smoothing_loss += torch.sum(torch.pow(margins[index] - sigma_detach, 2))

        loss /= n_clusters
        smoothing_loss /= n_clusters
        acc /= n_clusters

        return loss, smoothing_loss, probs, acc


class MaskLovaszHingeLoss(MaskBCELoss2):
    '''
    Spatial Embeddings Loss using Lovasz Hinge for foreground/background
    segmentation and trainable center of attention.
    '''
    def __init__(self, cfg, name='clustering_loss'):
        super(MaskLovaszHingeLoss, self).__init__(cfg, name)

    def get_per_class_probabilities(self, embeddings, margins, labels):
        '''
        Computes binary foreground/background loss.
        '''
        device = embeddings.device
        loss = 0.0
        smoothing_loss = 0.0
        centroids = self.find_cluster_means(embeddings, labels)
        n_clusters = len(centroids)
        cluster_labels = labels.unique(sorted=True)
        probs = torch.zeros(embeddings.shape[0]).float().to(device)
        acc = 0.0

        for i, c in enumerate(cluster_labels):
            index = (labels == c)
            mask = torch.zeros(embeddings.shape[0]).to(device)
            mask[index] = 1
            mask[~index] = 0
            sigma = torch.mean(margins[index], dim=0)
            dists = torch.sum(torch.pow(embeddings - centroids[i], 2), dim=1)
            p = torch.exp(-dists / (2 * torch.pow(sigma, 2) + 1e-6) )
            probs[index] = p[index]
            loss += lovasz_hinge_flat(2 * p - 1, mask)
            sigma_detach = sigma.detach()
            smoothing_loss += torch.sum(torch.pow(margins[index] - sigma_detach, 2))

        loss /= n_clusters
        smoothing_loss /= n_clusters
        acc /= n_clusters

        return loss, smoothing_loss, probs, acc


class CELovaszLoss(MaskBCELoss2):

    def __init__(self, cfg, name='clustering_loss'):
        super(CELovaszLoss, self).__init__(cfg, name)

    def get_per_class_probabilities(self, embeddings, margins, labels, coords):
        '''
        Computes binary foreground/background loss.
        '''
        device = embeddings.device
        loss = 0.0
        smoothing_loss = 0.0
        centroids = self.find_cluster_means(embeddings, labels)
        n_clusters = len(centroids)
        cluster_labels = labels.unique(sorted=True)
        probs = torch.zeros(embeddings.shape[0]).float().to(device)
        acc = 0.0

        for i, c in enumerate(cluster_labels):
            index = (labels == c)
            mask = torch.zeros(embeddings.shape[0]).to(device)
            mask[index] = 1.0
            mask[~index] = 0.0
            sigma = torch.mean(margins[index], dim=0)
            dists = torch.sum(torch.pow(embeddings - centroids[i], 2), dim=1)
            p = torch.clamp(torch.exp(-dists / (2 * torch.pow(sigma, 2) + 1e-8)), min=0, max=1)
            probs[index] = p[index]
            loss += (self.bceloss(p, mask) + lovasz_hinge_flat(2.0 * p - 1, mask)) / 2
            acc += iou_binary(p > 0.5, mask, per_image=False)
            sigma_detach = sigma.detach()
            smoothing_loss += torch.mean(torch.norm(margins[index] - sigma_detach, dim=1))

        loss /= n_clusters
        smoothing_loss /= n_clusters
        acc /= n_clusters

        return loss, smoothing_loss, probs, acc


class MaskLovaszInterLoss(MaskLovaszHingeLoss):

    def __init__(self, cfg, name='clustering_loss'):
        super(MaskLovaszInterLoss, self).__init__(cfg, name)
        self.inter_weight = self.loss_config.get('inter_weight', 1.0)
        self.norm = 2


    def regularization(self, cluster_means):
        '''
        Implementation of regularization loss in Discriminative Loss
        Inputs:
            cluster_means (torch.Tensor): output from find_cluster_means
        Returns:
            reg_loss (float): computed regularization loss (see paper).
        '''
        reg_loss = 0.0
        n_clusters, _ = cluster_means.shape
        for i in range(n_clusters):
            reg_loss += torch.norm(cluster_means[i, :] + 1e-8, p=self.norm)
        reg_loss /= float(n_clusters)
        return reg_loss


    def inter_cluster_loss(self, cluster_means, margin=0.2):
        '''
        Implementation of distance loss in Discriminative Loss.
        Inputs:
            cluster_means (torch.Tensor): output from find_cluster_means
            margin (float/int): the magnitude of the margin delta_d in the paper.
            Think of it as the distance between each separate clusters in
            embedding space.
        Returns:
            inter_loss (float): computed cross-centroid distance loss (see paper).
            Factor of 2 is included for proper normalization.
        '''
        inter_loss = 0.0
        n_clusters = len(cluster_means)
        if n_clusters < 2:
            # Inter-cluster loss is zero if there only one instance exists for
            # a semantic label.
            return 0.0
        else:
            for i, c1 in enumerate(cluster_means):
                for j, c2 in enumerate(cluster_means):
                    if i != j:
                        dist = torch.norm(c1 - c2 + 1e-8, p=self.norm)
                        hinge = torch.clamp(2.0 * margin - dist, min=0)
                        inter_loss += torch.pow(hinge, 2)
            inter_loss /= float((n_clusters - 1) * n_clusters)
            return inter_loss


    def get_per_class_probabilities(self, embeddings, margins, labels):
        '''
        Computes binary foreground/background loss.
        '''
        device = embeddings.device
        loss = 0.0
        smoothing_loss = 0.0
        centroids = self.find_cluster_means(embeddings, labels)
        inter_loss = self.inter_cluster_loss(centroids)
        n_clusters = len(centroids)
        cluster_labels = labels.unique(sorted=True)
        probs = torch.zeros(embeddings.shape[0]).float().to(device)
        accuracy = 0.0

        for i, c in enumerate(cluster_labels):
            index = (labels == c)
            mask = torch.zeros(embeddings.shape[0]).to(device)
            mask[index] = 1
            mask[~index] = 0
            sigma = torch.mean(margins[index], dim=0)
            dists = torch.sum(torch.pow(embeddings - centroids[i], 2), dim=1)
            p = torch.exp(-dists / (2 * torch.pow(sigma, 2) + 1e-8))
            probs[index] = p[index]
            loss += lovasz_hinge_flat(2 * p - 1, mask)
            accuracy += float(iou_binary(p > 0.5, mask, per_image=False))
            sigma_detach = sigma.detach()
            smoothing_loss += torch.mean(torch.norm(margins[index] - sigma_detach, dim=1))

        loss /= n_clusters
        smoothing_loss /= n_clusters
        accuracy /= n_clusters
        loss += inter_loss

        return loss, smoothing_loss, float(inter_loss), probs, accuracy


    def combine_multiclass(self, embeddings, margins, seediness, slabels, clabels):
        '''
        Wrapper function for combining different components of the loss,
        in particular when clustering must be done PER SEMANTIC CLASS.

        NOTE: When there are multiple semantic classes, we compute the DLoss
        by first masking out by each semantic segmentation (ground-truth/prediction)
        and then compute the clustering loss over each masked point cloud.

        INPUTS:
            features (torch.Tensor): pixel embeddings
            slabels (torch.Tensor): semantic labels
            clabels (torch.Tensor): group/instance/cluster labels

        OUTPUT:
            loss_segs (list): list of computed loss values for each semantic class.
            loss[i] = computed DLoss for semantic class <i>.
            acc_segs (list): list of computed clustering accuracy for each semantic class.
        '''
        loss = defaultdict(list)
        accuracy = defaultdict(float)
        semantic_classes = slabels.unique()
        for sc in semantic_classes:
            if int(sc) == 4:
                continue
<<<<<<< HEAD
            index = (slabels == sc)
            mask_loss, smoothing_loss, inter_loss, probs, acc = \
                self.get_per_class_probabilities(
                embeddings[index], margins[index],
                clabels[index])
            prob_truth = probs.detach()
            seed_loss = self.l2loss(prob_truth, seediness[index].squeeze(1))
            total_loss = self.embedding_weight * mask_loss \
                       + self.seediness_weight * seed_loss \
                       + self.smoothing_weight * smoothing_loss
            loss['loss'].append(total_loss)
            loss['mask_loss'].append(
                float(self.embedding_weight * mask_loss))
            loss['seed_loss'].append(
                float(self.seediness_weight * seed_loss))
            loss['smoothing_loss'].append(
                float(self.smoothing_weight * smoothing_loss))
            loss['inter_loss'].append(
                float(self.inter_weight * inter_loss))
            loss['mask_loss_{}'.format(int(sc))].append(float(mask_loss))
            loss['seed_loss_{}'.format(int(sc))].append(float(seed_loss))
            accuracy['accuracy_{}'.format(int(sc))] = acc

        return loss, accuracy


class MaskLovaszInterLoss2(MaskLovaszInterLoss):

    def __init__(self, cfg, name='clustering_loss'):
        super(MaskLovaszInterLoss2, self).__init__(cfg, name)
        self.inter_weight = self.loss_config.get('inter_weight', 1.0)
        self.norm = 2
        self.seed_loss = torch.nn.BCEWithLogitsLoss()
        self.seed_threshold = self.loss_config.get('seed_threshold', 0.98)

    def get_per_class_probabilities(self, embeddings, margins, labels):
        '''
        Computes binary foreground/background loss.
        '''
        device = embeddings.device
        loss = 0.0
        smoothing_loss = 0.0
        sigma_reg_loss = 0.0
        centroids = self.find_cluster_means(embeddings, labels)
        # inter_loss = self.inter_cluster_loss(centroids)
        n_clusters = len(centroids)
        cluster_labels = labels.unique(sorted=True)
        probs = torch.zeros(embeddings.shape[0]).float().to(device)
        accuracy = 0.0

        for i, c in enumerate(cluster_labels):
            index = (labels == c)
            mask = torch.zeros(embeddings.shape[0]).to(device)
            mask[index] = 1
            mask[~index] = 0
            sigma = torch.mean(margins[index])
            dists = torch.sum(torch.pow(embeddings - centroids[i], 2), dim=1)
            p = torch.exp(-dists / (2 * torch.pow(sigma, 2) + 1e-8))
            probs[index] = p[index]
            loss += lovasz_hinge_flat(2 * p - 1, mask)
            accuracy += float(iou_binary(p > 0.5, mask, per_image=False))
            sigma_detach = sigma.detach()
            smoothing_loss += torch.mean(torch.norm(margins[index] - sigma_detach, dim=1))
            sigma_reg_loss += torch.log(1.0 + sigma)

        loss /= n_clusters
        smoothing_loss /= n_clusters
        accuracy /= n_clusters
        sigma_reg_loss /= n_clusters
        loss += sigma_reg_loss

        return loss, smoothing_loss, probs, accuracy

    def combine_multiclass(self, embeddings, margins, seediness, slabels, clabels):
        '''
        Wrapper function for combining different components of the loss,
        in particular when clustering must be done PER SEMANTIC CLASS.

        NOTE: When there are multiple semantic classes, we compute the DLoss
        by first masking out by each semantic segmentation (ground-truth/prediction)
        and then compute the clustering loss over each masked point cloud.

        INPUTS:
            features (torch.Tensor): pixel embeddings
            slabels (torch.Tensor): semantic labels
            clabels (torch.Tensor): group/instance/cluster labels

        OUTPUT:
            loss_segs (list): list of computed loss values for each semantic class.
            loss[i] = computed DLoss for semantic class <i>.
            acc_segs (list): list of computed clustering accuracy for each semantic class.
        '''
        loss = defaultdict(list)
        accuracy = defaultdict(float)
        semantic_classes = slabels.unique()
        for sc in semantic_classes:
            if int(sc) == 4:
                continue
            index = (slabels == sc)
            mask_loss, smoothing_loss, probs, acc = \
                self.get_per_class_probabilities(
                embeddings[index], margins[index],
                clabels[index])
            prob_truth = probs.detach()
            target = (probs > self.seed_threshold).float()
            seed_loss = self.seed_loss(seediness[index].squeeze(1), target)
            total_loss = self.embedding_weight * mask_loss \
                       + self.seediness_weight * seed_loss \
                       + self.smoothing_weight * smoothing_loss
            loss['loss'].append(total_loss)
            loss['mask_loss'].append(
                float(self.embedding_weight * mask_loss))
            loss['seed_loss'].append(
                float(self.seediness_weight * seed_loss))
            loss['smoothing_loss'].append(
                float(self.smoothing_weight * smoothing_loss))
            # loss['inter_loss'].append(
            #     float(self.inter_weight * inter_loss))
            loss['mask_loss_{}'.format(int(sc))].append(float(mask_loss))
            loss['seed_loss_{}'.format(int(sc))].append(float(seed_loss))
            accuracy['accuracy_{}'.format(int(sc))] = acc

        return loss, accuracy


class MaskLovaszInterBC(MaskLovaszInterLoss):

    def __init__(self, cfg, name='clustering_loss'):
        super(MaskLovaszInterBC, self).__init__(cfg, name)
        self.inter_weight = self.loss_config.get('inter_weight', 1.0)
        self.norm = 2
        self.seed_loss = torch.nn.BCEWithLogitsLoss()
        self.seed_threshold = self.loss_config.get('seed_threshold', 0.98)

    def inter_cluster_loss(self, embeddings, margins, labels):
        vecs = torch.cat([embeddings, margins], dim=1)
        v = self.find_cluster_means(vecs, labels)
        mat = bhattacharyya_coeff_matrix(v, v)
        ind = torch.triu_indices(v.shape[0], v.shape[0], offset=1)
        inter = mat[ind[0], ind[1]]
        if inter.shape[0] == 0:
            return 0
        else:
            out = torch.mean(inter)
            return out

    def get_per_class_probabilities(self, embeddings, margins, labels):
        '''
        Computes binary foreground/background loss.
        '''
        device = embeddings.device
        loss = 0.0
        smoothing_loss = 0.0
        sigma_reg_loss = 0.0
        centroids = self.find_cluster_means(embeddings, labels)
        inter_loss = self.inter_cluster_loss(embeddings, margins, labels)
        n_clusters = len(centroids)
        cluster_labels = labels.unique(sorted=True)
        probs = torch.zeros(embeddings.shape[0]).float().to(device)
        accuracy = 0.0

        for i, c in enumerate(cluster_labels):
            index = (labels == c)
            mask = torch.zeros(embeddings.shape[0]).to(device)
            mask[index] = 1
            mask[~index] = 0
            sigma = torch.mean(margins[index])
            dists = torch.sum(torch.pow(embeddings - centroids[i], 2), dim=1)
            p = torch.exp(-dists / (2 * torch.pow(sigma, 2) + 1e-8))
            probs[index] = p[index]
            loss += lovasz_hinge_flat(2 * p - 1, mask)
            accuracy += float(iou_binary(p > 0.5, mask, per_image=False))
            sigma_detach = sigma.detach()
            smoothing_loss += torch.mean(torch.norm(margins[index] - sigma_detach, dim=1))
            sigma_reg_loss += torch.log(1.0 + sigma)

        loss /= n_clusters
        smoothing_loss /= n_clusters
        accuracy /= n_clusters
        sigma_reg_loss /= n_clusters
        loss += sigma_reg_loss
        loss += inter_loss

        return loss, smoothing_loss, float(inter_loss), probs, accuracy


    def combine_multiclass(self, embeddings, margins, seediness, slabels, clabels):
        '''
        Wrapper function for combining different components of the loss,
        in particular when clustering must be done PER SEMANTIC CLASS.

        NOTE: When there are multiple semantic classes, we compute the DLoss
        by first masking out by each semantic segmentation (ground-truth/prediction)
        and then compute the clustering loss over each masked point cloud.

        INPUTS:
            features (torch.Tensor): pixel embeddings
            slabels (torch.Tensor): semantic labels
            clabels (torch.Tensor): group/instance/cluster labels

        OUTPUT:
            loss_segs (list): list of computed loss values for each semantic class.
            loss[i] = computed DLoss for semantic class <i>.
            acc_segs (list): list of computed clustering accuracy for each semantic class.
        '''
        loss = defaultdict(list)
        accuracy = defaultdict(float)
        semantic_classes = slabels.unique()
        for sc in semantic_classes:
            if int(sc) == 4:
                continue
=======
>>>>>>> 330bbabc
            index = (slabels == sc)
            mask_loss, smoothing_loss, inter_loss, probs, acc = \
                self.get_per_class_probabilities(
                embeddings[index], margins[index],
                clabels[index])
            prob_truth = probs.detach()
            seed_loss = self.l2loss(prob_truth, seediness[index].squeeze(1))
            total_loss = self.embedding_weight * mask_loss \
                       + self.seediness_weight * seed_loss \
                       + self.smoothing_weight * smoothing_loss
            loss['loss'].append(total_loss)
            loss['mask_loss'].append(
                float(self.embedding_weight * mask_loss))
            loss['seed_loss'].append(
                float(self.seediness_weight * seed_loss))
            loss['smoothing_loss'].append(
                float(self.smoothing_weight * smoothing_loss))
            loss['inter_loss'].append(
                float(self.inter_weight * inter_loss))
            loss['mask_loss_{}'.format(int(sc))].append(float(mask_loss))
            loss['seed_loss_{}'.format(int(sc))].append(float(seed_loss))
            accuracy['accuracy_{}'.format(int(sc))] = acc

        return loss, accuracy


class MaskFocalLoss(MaskBCELoss2):
    '''
    Spatial Embeddings Loss with trainable center of attention.
    '''
    def __init__(self, cfg, name='clustering_loss'):
        super(MaskFocalLoss, self).__init__(cfg, name)
        self.bceloss = FocalLoss(logits=False)

    def get_per_class_probabilities(self, embeddings, margins, labels, coords):
        '''
        Computes binary foreground/background loss.
        '''
        device = embeddings.device
        loss = 0.0
        smoothing_loss = 0.0
        centroids = self.find_cluster_means(embeddings, labels)
        n_clusters = len(centroids)
        cluster_labels = labels.unique(sorted=True)
        probs = torch.zeros(embeddings.shape[0]).float().to(device)
        acc = 0.0

        for i, c in enumerate(cluster_labels):
            index = (labels == c)
            mask = torch.zeros(embeddings.shape[0]).to(device)
            mask[index] = 1.0
            mask[~index] = 0.0
            sigma = torch.mean(margins[index], dim=0)
            dists = torch.sum(torch.pow(embeddings - centroids[i], 2), dim=1)
            logits = dists / (2 * torch.pow(sigma, 2))
            p = torch.clamp(torch.exp(-dists / (2 * torch.pow(sigma, 2))), min=0, max=1)
            probs[index] = p[index]
            loss += self.bceloss(p, mask)
            acc += iou_binary(p > 0.5, mask, per_image=False)
            sigma_detach = sigma.detach()
            smoothing_loss += torch.sum(torch.pow(margins[index] - sigma_detach, 2))

        loss /= n_clusters
        smoothing_loss /= n_clusters
        acc /= n_clusters

        return loss, smoothing_loss, probs, acc


class MultiVariateLovasz(MaskLovaszInterLoss):

    def __init__(self, cfg, name='clustering_loss'):
        super(MultiVariateLovasz, self).__init__(cfg, name)


    def get_per_class_probabilities(self, embeddings, margins, labels, coords):
        '''
        Computes binary foreground/background loss.
        '''
        device = embeddings.device
        loss = 0.0
        smoothing_loss = 0.0
        centroids = self.find_cluster_means(embeddings, labels)
        inter_loss = self.inter_cluster_loss(centroids)
        reg_loss = self.regularization(centroids)
        n_clusters = len(centroids)
        cluster_labels = labels.unique(sorted=True)
        probs = torch.zeros(embeddings.shape[0]).float().to(device)
        accuracy = 0.0

        if embeddings.shape[0] < 2:
            return 0, 0, 0, 0, 0

        for i, c in enumerate(cluster_labels):
            index = (labels == c)
            mask = torch.zeros(embeddings.shape[0]).to(device)
            mask[index] = 1
            mask[~index] = 0
            sigma = torch.mean(margins[index], dim=0)
            f = multivariate_kernel(centroids[i], sigma)
            p = f(embeddings)
            probs[index] = p[index]
            loss += lovasz_hinge_flat(2 * p - 1, mask)
            accuracy += iou_binary(p > 0.5, mask, per_image=False)
            sigma_detach = sigma.detach()
            smoothing_loss += torch.sum(torch.pow(margins[index] - sigma_detach, 2))

        loss /= n_clusters
        smoothing_loss /= n_clusters
        accuracy /= n_clusters
        loss += inter_loss
        loss += reg_loss / n_clusters

        return loss, smoothing_loss, inter_loss, probs, accuracy<|MERGE_RESOLUTION|>--- conflicted
+++ resolved
@@ -512,7 +512,6 @@
         for sc in semantic_classes:
             if int(sc) == 4:
                 continue
-<<<<<<< HEAD
             index = (slabels == sc)
             mask_loss, smoothing_loss, inter_loss, probs, acc = \
                 self.get_per_class_probabilities(
@@ -724,8 +723,6 @@
         for sc in semantic_classes:
             if int(sc) == 4:
                 continue
-=======
->>>>>>> 330bbabc
             index = (slabels == sc)
             mask_loss, smoothing_loss, inter_loss, probs, acc = \
                 self.get_per_class_probabilities(
