import torch
import MinkowskiEngine as ME
import numpy as np

from mlreco.models.gnn_full_chain import FullChainGNN, FullChainLoss
from mlreco.models.layers.common.ppnplus import PPN, PPNLonelyLoss
from mlreco.models.uresnet import UResNet_Chain, SegmentationLoss
from mlreco.models.graph_spice import MinkGraphSPICE, GraphSPICELoss

from mlreco.utils.cluster.cluster_graph_constructor import ClusterGraphConstructor
from mlreco.utils.deghosting import adapt_labels
from mlreco.utils.cluster.fragmenter import (DBSCANFragmentManager, 
                                             GraphSPICEFragmentManager, 
                                             format_fragments)
from mlreco.models.layers.common.cnn_encoder import SparseResidualEncoder

class FullChain(FullChainGNN):
    '''
    Full Chain with MinkowskiEngine implementations for CNNs.

    See FullChain class for general description.
    '''
    MODULES = ['grappa_shower', 'grappa_track', 'grappa_inter',
               'grappa_shower_loss', 'grappa_track_loss', 'grappa_inter_loss',
               'full_chain_loss', 'mink_graph_spice', 'graph_spice_loss',
               'fragment_clustering',  'chain', 'dbscan_frag',
               ('mink_uresnet_ppn', ['mink_uresnet', 'mink_ppn'])]

    def __init__(self, cfg):
        super(FullChain, self).__init__(cfg)

        # Initialize the UResNet+PPN modules
        self.input_features = 1
        if self.enable_uresnet:
            self.uresnet_lonely = UResNet_Chain(cfg.get('uresnet_ppn', {}),
                                                name='uresnet_lonely')
            self.input_features = self.uresnet_lonely.net.num_input

        if self.enable_ppn:
            self.ppn            = PPN(cfg.get('uresnet_ppn', {}))

        # Initialize the CNN dense clustering module
        # We will only use GraphSPICE for CNN based clustering, as it is
        # superior to SPICE.
        self.cluster_classes = []
        if self.enable_cnn_clust:
            self._enable_graph_spice       = 'graph_spice' in cfg
            self.graph_spice               = MinkGraphSPICE(cfg)
            self.gs_manager                = ClusterGraphConstructor(cfg.get('graph_spice', {}).get('constructor_cfg', {}),
                                                                    batch_col=self.batch_col,
                                                                    training=False) # for downstream, need to run prediction in inference mode
            self.gs_manager.ths = 0.9 # edge cut threshold is usually 0. during training, but 0.9 at inference

<<<<<<< HEAD
            self._gspice_skip_classes      = cfg.get('graph_spice', {}).get('skip_classes', [])
            self._gspice_invert            = cfg.get('graph_spice_loss', {}).get('invert', False)
            self._gspice_fragment_manager  = GraphSPICEFragmentManager(
                cfg.get('graph_spice', {}).get('gspice_fragment_manager', {}), 
                batch_col=self.batch_col)
=======
            self._gspice_skip_classes         = cfg.get('graph_spice', {}).get('skip_classes', [])
            self._gspice_invert               = cfg.get('graph_spice_loss', {}).get('invert', False)
            self._gspice_fragment_manager     = GraphSPICEFragmentManager(cfg.get('graph_spice', {}).get('gspice_fragment_manager', {}), batch_col=self.batch_col)
>>>>>>> e9dd808a

        if self.enable_dbscan:
            self.frag_cfg = cfg.get('dbscan', {}).get('dbscan_fragment_manager', {})
            self.dbscan_fragment_manager = DBSCANFragmentManager(self.frag_cfg,
                                                                 mode='mink')

        # Initialize the interaction classifier module
        if self.enable_cosmic:
            cosmic_cfg = cfg.get('cosmic_discriminator', {})
            self.cosmic_discriminator = SparseResidualEncoder(cosmic_cfg)
            self._cosmic_use_input_data = cosmic_cfg.get('use_input_data', True)
            self._cosmic_use_true_interactions = cosmic_cfg.get('use_true_interactions', False)

        print('Total Number of Trainable Parameters (mink_full_chain)= {}'.format(
                    sum(p.numel() for p in self.parameters() if p.requires_grad)))

    def get_extra_gnn_features(self,
                               fragments,
                               frag_seg,
                               classes,
                               input,
                               result,
                               use_ppn=False,
                               use_supp=False):
        """
        Extracting extra features to feed into the GNN particle aggregators

        - PPN: Most likely PPN point for showers,
               end points for tracks (+ direction estimate)
        - Supplemental: Mean/RMS energy in the fragment + semantic class

        Parameters
        ==========
        fragments: np.ndarray
        frag_seg: np.ndarray
        classes: list
        input: list
        result: dictionary
        use_ppn: bool
        use_supp: bool

        Returns
        =======
        mask: np.ndarray
            Boolean mask to select fragments belonging to one
            of the requested classes.
        kwargs: dictionary
            Keys can include `points` (if `use_ppn` is `True`)
            and `extra_feats` (if `use_supp` is True).
        """
        # Build a mask for the requested classes
        mask = np.zeros(len(frag_seg), dtype=np.bool)
        for c in classes:
            mask |= (frag_seg == c)
        mask = np.where(mask)[0]

        #print("INPUT = ", input)

        # If requested, extract PPN-related features
        kwargs = {}
        if use_ppn:
            ppn_points = torch.empty((0,6), device=input[0].device,
                                            dtype=torch.double)
            points_tensor = result['points'][0].detach().double()
            for i, f in enumerate(fragments[mask]):
                if frag_seg[mask][i] == 1:
                    dist_mat = torch.cdist(input[0][f,1:4], input[0][f,1:4])
                    idx = torch.argmax(dist_mat)
                    idxs = int(idx)//len(f), int(idx)%len(f)
                    scores = torch.sigmoid(points_tensor[f, -1])
                    correction0 = points_tensor[f][idxs[0], :3] + \
                                  0.5 if scores[idxs[0]] > 0.5 else 0.0
                    correction1 = points_tensor[f][idxs[1], :3] + \
                                  0.5 if scores[idxs[1]] > 0.5 else 0.0
                    end_points = torch.cat([input[0][f[idxs[0]],1:4] + correction0,
                                            input[0][f[idxs[1]],1:4] + correction1]).reshape(1,-1)
                    ppn_points = torch.cat((ppn_points, end_points), dim=0)
                else:
                    dmask  = torch.nonzero(torch.max(
                        torch.abs(points_tensor[f,:3]), dim=1).values < 1.,
                        as_tuple=True)[0]
                    # scores = torch.sigmoid(points_tensor[f, -1])
                    # argmax = dmask[torch.argmax(scores[dmask])] \
                    #          if len(dmask) else torch.argmax(scores)
                    scores = torch.softmax(points_tensor[f, -2:], dim=1)
                    argmax = dmask[torch.argmax(scores[dmask, -1])] \
                             if len(dmask) else torch.argmax(scores[:, -1])
                    start  = input[0][f][argmax,1:4] + \
                             points_tensor[f][argmax,:3] + 0.5
                    ppn_points = torch.cat((ppn_points,
                        torch.cat([start, start]).reshape(1,-1)), dim=0)

            kwargs['points'] = ppn_points

        # If requested, add energy and semantic related features
        if use_supp:
            supp_feats = torch.empty((0,3), device=input[0].device,
                                            dtype=torch.float)
            for i, f in enumerate(fragments[mask]):
                values = torch.cat((input[0][f,4].mean().reshape(1),
                                    input[0][f,4].std().reshape(1))).float()
                if torch.isnan(values[1]): # Handle size-1 particles
                    values[1] = input[0][f,4] - input[0][f,4]
                sem_type = torch.tensor([frag_seg[mask][i]],
                                        dtype=torch.float,
                                        device=input[0].device)
                supp_feats = torch.cat((supp_feats,
                    torch.cat([values, sem_type.reshape(1)]).reshape(1,-1)), dim=0)

            kwargs['extra_feats'] = supp_feats

        return mask, kwargs


    def full_chain_cnn(self, input):
        '''
        Run the CNN portion of the full chain.

        Parameters
        ==========
        input:

        result:

        Returns
        =======
        result: dict
            dictionary of all network outputs from cnns.
        '''
        device = input[0].device

        label_seg, label_clustering, coords = None, None, None
        if len(input) == 3:
            input, label_seg, label_clustering = input
            input = [input]
            label_seg = [label_seg]
            label_clustering = [label_clustering]
        elif len(input) == 2:
            input, label_clustering = input
            input = [input]
            label_clustering = [label_clustering]

        # Store batch size for GNN formatting
        batches = torch.unique(input[0][:, self.batch_col])
        assert len(batches) == batches.max().int().item() + 1
        self.batch_size = len(batches)

        result = {}

        if self.enable_uresnet:
            result = self.uresnet_lonely([input[0][:,:4+self.input_features]])
        if self.enable_ppn:
            ppn_input = {}
            ppn_input.update(result)
            if 'ghost' in ppn_input:
                ppn_input['ghost'] = ppn_input['ghost'][0]
                ppn_output = self.ppn(ppn_input['finalTensor'][0],
                                      ppn_input['decoderTensors'][0],
                                      ppn_input['ghost_sptensor'][0])
            else:
                ppn_output = self.ppn(ppn_input['finalTensor'][0],
                                      ppn_input['decoderTensors'][0])
            result.update(ppn_output)

        # The rest of the chain only needs 1 input feature
        if self.input_features > 1:
            input[0] = input[0][:, :-self.input_features+1]

        cnn_result = {}

        ghost_feature_maps = []

        if self.enable_ghost:
            for ghost_tensor in result['ghost']:
                ghost_feature_maps.append(ghost_tensor)
            result['ghost'] = ghost_feature_maps

            # Update input based on deghosting results
            # if self.cheat_ghost:
            #     assert label_seg is not None
            #     deghost = label_seg[0][:, self.uresnet_lonely.ghost_label] == \
            #               self.uresnet_lonely.num_classes
            #     print(deghost, deghost.shape)
            # else:
            deghost = result['ghost'][0].argmax(dim=1) == 0

            result['ghost_label'] = [deghost]
            input = [input[0][deghost]]

            if label_seg is not None and label_clustering is not None:

                #print(label_seg[0].shape, label_clustering[0].shape)

                # ME uses 0 for batch column, so need to compensate
                label_clustering = adapt_labels(result,
                                                label_seg,
                                                label_clustering,
                                                batch_column=0,
                                                coords_column_range=(1,4))

            segmentation = result['segmentation'][0].clone()

            deghost_result = {}
            deghost_result.update(result)
            deghost_result.pop('ghost')
            deghost_result['segmentation'][0] = result['segmentation'][0][deghost]
            if self.enable_ppn:
                deghost_result['points']            = [result['points'][0][deghost]]
                if 'classify_endpoints' in deghost_result:
                    deghost_result['classify_endpoints'] = [result['classify_endpoints'][0][deghost]]
                deghost_result['mask_ppn'][0][-1]   = result['mask_ppn'][0][-1][deghost]
                #print(len(result['ppn_score']))
                #deghost_result['ppn_score'][0][-1]   = result['ppn_score'][0][-1][deghost]
                deghost_result['ppn_coords'][0][-1] = result['ppn_coords'][0][-1][deghost]
                deghost_result['ppn_layers'][0][-1] = result['ppn_layers'][0][-1][deghost]
            cnn_result.update(deghost_result)
            cnn_result['ghost'] = result['ghost']
            # cnn_result['segmentation'][0] = segmentation

        else:
            cnn_result.update(result)


        # ---
        # 1. Clustering w/ CNN or DBSCAN will produce
        # - fragments (list of list of integer indexing the input data)
        # - frag_batch_ids (list of batch ids for each fragment)
        # - frag_seg (list of integers, semantic label for each fragment)
        # ---

        cluster_result = {
            'fragments': [],
            'frag_batch_ids': [],
            'frag_seg': []
        }
        if self._gspice_use_true_labels:
            semantic_labels = label_seg[0][:, -1]
        else:
            semantic_labels = torch.argmax(cnn_result['segmentation'][0],
                                           dim=1).flatten()

        if self.enable_cnn_clust:
            if label_clustering is None and self.training:
                raise Exception("Cluster labels from parse_cluster3d_clean_full are needed at this time for training.")

            filtered_semantic = ~(semantic_labels[..., None].cpu() == \
                                    torch.Tensor(self._gspice_skip_classes)).any(-1)

            # If there are voxels to process in the given semantic classes
            if torch.count_nonzero(filtered_semantic) > 0:
                if label_clustering is not None and self.training:
                    # If we are training, need cluster labels to define edge truth.
                    graph_spice_label = torch.cat((label_clustering[0][:, :-1],
                                                   semantic_labels.reshape(-1,1)), dim=1)
                else:
                    # Otherwise semantic predictions is enough.
                    graph_spice_label = torch.cat((input[0][:, :4],
                                                    semantic_labels.reshape(-1, 1)), dim=1)
                cnn_result['graph_spice_label'] = [graph_spice_label]
                spatial_embeddings_output = self.graph_spice((input[0][:,:5],
                                                                     graph_spice_label))
                cnn_result.update(spatial_embeddings_output)


                if self.process_fragments:
                    self.gs_manager.replace_state(spatial_embeddings_output['graph'][0],
                                                  spatial_embeddings_output['graph_info'][0])

                    self.gs_manager.fit_predict(gen_numpy_graph=True, invert=self._gspice_invert)
                    cluster_predictions = self.gs_manager._node_pred.x
                    filtered_input = torch.cat([input[0][filtered_semantic][:, :4],
                                                semantic_labels[filtered_semantic][:, None],
                                                cluster_predictions.to(device)[:, None]], dim=1)
                    # For the record - (self.gs_manager._node_pred.pos == input[0][filtered_semantic][:, 1:4]).all()
                    # ie ordering of voxels is the same in node predictions and (filtered) input data
                    fragment_data = self._gspice_fragment_manager(filtered_input, input[0], filtered_semantic)
                    cluster_result['fragments'].extend(fragment_data[0])
                    cluster_result['frag_batch_ids'].extend(fragment_data[1])
                    cluster_result['frag_seg'].extend(fragment_data[2])

        if self.enable_dbscan and self.process_fragments:
            # Get the fragment predictions from the DBSCAN fragmenter
            fragment_data = self.dbscan_fragment_manager(input[0], cnn_result)
            cluster_result['fragments'].extend(fragment_data[0])
            cluster_result['frag_batch_ids'].extend(fragment_data[1])
            cluster_result['frag_seg'].extend(fragment_data[2])

        # Format Fragments
        # for i, c in enumerate(cluster_result['fragments']):
        #     print('format' , torch.unique(input[0][c, self.batch_column_id], return_counts=True))
        fragments_result = format_fragments(cluster_result['fragments'],
                                            cluster_result['frag_batch_ids'],
                                            cluster_result['frag_seg'],
                                            input[0][:, self.batch_col],
                                            batch_size=self.batch_size)

        cnn_result.update(fragments_result)

        if self.enable_cnn_clust or self.enable_dbscan:
            cnn_result.update({ 'semantic_labels': [semantic_labels] })
            if label_clustering is not None:
                cnn_result.update({ 'label_clustering': [label_clustering] })

        # if self.use_true_fragments and coords is not None:
        #     print('adding true points info')
        #     cnn_result['true_points'] = coords

        def return_to_original(result):
            if self.enable_ghost:
                result['segmentation'][0] = segmentation
            return result

        return cnn_result, input, return_to_original


class FullChainLoss(FullChainLoss):

    def __init__(self, cfg):
        super(FullChainLoss, self).__init__(cfg)

        # Initialize loss components
        if self.enable_uresnet:
            self.uresnet_loss            = SegmentationLoss(cfg.get('uresnet_ppn', {}), batch_col=self.batch_col)
        if self.enable_ppn:
            self.ppn_loss                = PPNLonelyLoss(cfg.get('uresnet_ppn', {}), name='ppn')
        if self.enable_cnn_clust:
            # As ME is an updated model, ME backend full chain will not support old SPICE
            # for CNN Clustering.
            # assert self._enable_graph_spice
            self._enable_graph_spice = True
            self.spatial_embeddings_loss = GraphSPICELoss(cfg, name='graph_spice_loss')
            self._gspice_skip_classes = cfg.get('graph_spice_loss', {}).get('skip_classes', [])<|MERGE_RESOLUTION|>--- conflicted
+++ resolved
@@ -51,17 +51,9 @@
                                                                     training=False) # for downstream, need to run prediction in inference mode
             self.gs_manager.ths = 0.9 # edge cut threshold is usually 0. during training, but 0.9 at inference
 
-<<<<<<< HEAD
-            self._gspice_skip_classes      = cfg.get('graph_spice', {}).get('skip_classes', [])
-            self._gspice_invert            = cfg.get('graph_spice_loss', {}).get('invert', False)
-            self._gspice_fragment_manager  = GraphSPICEFragmentManager(
-                cfg.get('graph_spice', {}).get('gspice_fragment_manager', {}), 
-                batch_col=self.batch_col)
-=======
             self._gspice_skip_classes         = cfg.get('graph_spice', {}).get('skip_classes', [])
             self._gspice_invert               = cfg.get('graph_spice_loss', {}).get('invert', False)
             self._gspice_fragment_manager     = GraphSPICEFragmentManager(cfg.get('graph_spice', {}).get('gspice_fragment_manager', {}), batch_col=self.batch_col)
->>>>>>> e9dd808a
 
         if self.enable_dbscan:
             self.frag_cfg = cfg.get('dbscan', {}).get('dbscan_fragment_manager', {})
