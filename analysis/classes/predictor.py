--- conflicted
+++ resolved
@@ -9,20 +9,12 @@
 from mlreco.utils.metrics import unique_label
 
 from scipy.special import softmax
-<<<<<<< HEAD
-from analysis.classes import Particle, ParticleFragment, TruthParticleFragment, \
-        TruthParticle, Interaction, TruthInteraction, FlashManager, CRTTPCManager
-from analysis.classes.particle import matrix_counts, matrix_iou, \
-        match_particles_fn, match_interactions_fn, group_particles_to_interactions_fn
-from analysis.algorithms.point_matching import *
-=======
 from analysis.classes import (Particle, 
                               Interaction, 
                               ParticleBuilder, 
                               InteractionBuilder, 
                               FragmentBuilder)
 from analysis.producers.point_matching import *
->>>>>>> 9434cd58
 
 from scipy.special import softmax
 
@@ -67,20 +59,7 @@
         self.num_images = len(self.data_blob['index'])
         self.index = self.data_blob['index']
 
-<<<<<<< HEAD
-        #self.spatial_size             = predictor_cfg['spatial_size']
-        self.spatial_size             = predictor_cfg.get('spatial_size', 1)
-        # For matching particles and interactions
-        self.min_overlap_count        = predictor_cfg.get('min_overlap_count', 0)
-        # Idem, can be 'count' or 'iou'
-        self.overlap_mode             = predictor_cfg.get('overlap_mode', 'iou')
-        if self.overlap_mode == 'iou':
-            assert self.min_overlap_count <= 1 and self.min_overlap_count >= 0
-        if self.overlap_mode == 'counts':
-            assert self.min_overlap_count >= 0
-=======
         self.spatial_size             = predictor_cfg.get('spatial_size', 6144)
->>>>>>> 9434cd58
         # Minimum voxel count for a true non-ghost particle to be considered
         self.min_particle_voxel_count = predictor_cfg.get('min_particle_voxel_count', 20)
         # We want to count how well we identify interactions with some PDGs
@@ -109,273 +88,21 @@
                 min_x, min_y, min_z = meta[0:3]
                 size_voxel_x, size_voxel_y, size_voxel_z = meta[6:9]
 
-<<<<<<< HEAD
-                self.volume_boundaries[0, :] = (self.volume_boundaries[0, :] - min_x) / size_voxel_x
-                self.volume_boundaries[1, :] = (self.volume_boundaries[1, :] - min_y) / size_voxel_y
-                self.volume_boundaries[2, :] = (self.volume_boundaries[2, :] - min_z) / size_voxel_z
-
-        # Determine whether we need to account for several distinct volumes
-        # split over "virtual" batch ids
-        # Note this is different from "self.volume_boundaries" above
-        # FIXME rename one or the other to be clearer
-        boundaries = cfg['iotool'].get('collate', {}).get('boundaries', None)
-        if boundaries is not None:
-            self.vb = VolumeBoundaries(boundaries)
-            self._num_volumes = self.vb.num_volumes()
-        else:
-            self.vb = None
-            self._num_volumes = 1
-
-        # Prepare flash matching if requested
-        self.enable_flash_matching = enable_flash_matching
-        self.fm = None
-        if enable_flash_matching:
-            reflash_merging_window = predictor_cfg.get('reflash_merging_window', None)
-
-            if 'meta' not in self.data_blob:
-                raise Exception('Meta unspecified in data_blob. Please add it to your I/O schema.')
-            #if 'FMATCH_BASEDIR' not in os.environ:
-            #    raise Exception('FMATCH_BASEDIR undefined. Please source `OpT0Finder/configure.sh` or define it manually.')
-            assert os.path.exists(flash_matching_cfg)
-            assert len(opflash_keys) == self._num_volumes
-
-            self.fm = FlashManager(cfg, flash_matching_cfg, meta=self.data_blob['meta'][0], reflash_merging_window=reflash_merging_window)
-            self.crt_tpc_manager = CRTTPCManager(cfg, meta=self.data_blob['meta'][0])
-            self.opflash_keys = opflash_keys
-=======
                 self.vb[0, :] = (self.vb[0, :] - min_x) / size_voxel_x
                 self.vb[1, :] = (self.vb[1, :] - min_y) / size_voxel_y
                 self.vb[2, :] = (self.vb[2, :] - min_z) / size_voxel_z
->>>>>>> 9434cd58
-
-
-<<<<<<< HEAD
-            # Key is (entry, use_true_tpc_objects), value is list of matcha.MatchCandidate
-            # The MatchCandidate object stores the matched matcha.Track and matcha.CRTHit
-            self.crt_tpc_matches = {} 
-=======
+
+
     def build_representations(self):
         for key in self.builders:
             if key not in self.result:
                 self.result[key] = self.builders[key].build(self.data_blob, 
                                                             self.result, 
                                                             mode='reco')
->>>>>>> 9434cd58
-
     def __repr__(self):
         msg = "FullChainEvaluator(num_images={})".format(int(self.num_images))
         return msg
 
-<<<<<<< HEAD
-    def get_flash_matches(self, entry,
-            use_true_tpc_objects=False,
-            volume=None,
-            use_depositions_MeV=False,
-            ADC_to_MeV=1.,
-            interaction_list=[]):
-        """
-        If flash matches has not yet been computed for this volume, then it will
-        be run as part of this function. Otherwise, flash matching results are
-        cached in `self.flash_matches` per volume.
-
-        If `interaction_list` is specified, no caching is done.
-
-        Parameters
-        ==========
-        entry: int
-        use_true_tpc_objects: bool, default is False
-            Whether to use true or predicted interactions.
-        volume: int, default is None
-        use_depositions_MeV: bool, default is False
-            If using true interactions, whether to use true MeV depositions or reconstructed charge.
-        ADC_to_MEV: double, default is 1.
-            If using reconstructed interactions, this defines the conversion in OpT0Finder.
-            OpT0Finder computes the hypothesis flash using light yield and deposited charge in MeV.
-        interaction_list: list, default is []
-           If specified, the interactions to match will be whittle down to this subset of interactions.
-           Provide list of interaction ids.
-
-        Returns
-        =======
-        list of tuple (Interaction, larcv::Flash, flashmatch::FlashMatch_t)
-        """
-        # No caching done if matching a subset of interactions
-        if (entry, volume, use_true_tpc_objects) not in self.flash_matches or len(interaction_list):
-            out = self._run_flash_matching(entry, use_true_tpc_objects=use_true_tpc_objects, volume=volume,
-                    use_depositions_MeV=use_depositions_MeV, ADC_to_MeV=ADC_to_MeV, interaction_list=interaction_list)
-
-        if len(interaction_list) == 0:
-            tpc_v, pmt_v, matches = self.flash_matches[(entry, volume, use_true_tpc_objects)]
-        else: # it wasn't cached, we just computed it
-            tpc_v, pmt_v, matches = out
-        return [(tpc_v[m.tpc_id], pmt_v[m.flash_id], m) for m in matches]
-
-    def _run_flash_matching(self, entry,
-            use_true_tpc_objects=False,
-            volume=None,
-            use_depositions_MeV=False,
-            ADC_to_MeV=1.,
-            interaction_list=[]):
-        """
-        Parameters
-        ==========
-        entry: int
-        use_true_tpc_objects: bool, default is False
-            Whether to use true or predicted interactions.
-        volume: int, default is None
-        """
-        if use_true_tpc_objects:
-            if not hasattr(self, 'get_true_interactions'):
-                raise Exception('This Predictor does not know about truth info.')
-
-            tpc_v = self.get_true_interactions(entry, drop_nonprimary_particles=False, volume=volume, compute_vertex=False)
-        else:
-            tpc_v = self.get_interactions(entry, drop_nonprimary_particles=False, volume=volume, compute_vertex=False)
-
-        if len(interaction_list) > 0: # by default, use all interactions
-            tpc_v_select = []
-            for interaction in tpc_v:
-                if interaction.id in interaction_list:
-                    tpc_v_select.append(interaction)
-            tpc_v = tpc_v_select
-
-        # If we are not running flash matching over the entire volume at once,
-        # then we need to shift the coordinates that will be used for flash matching
-        # back to the reference of the first volume.
-        if volume is not None:
-            for tpc_object in tpc_v:
-                tpc_object.points = self._untranslate(tpc_object.points, volume)
-        input_tpc_v = self.fm.make_qcluster(tpc_v, use_depositions_MeV=use_depositions_MeV, ADC_to_MeV=ADC_to_MeV)
-        if volume is not None:
-            for tpc_object in tpc_v:
-                tpc_object.points = self._translate(tpc_object.points, volume)
-
-        # Now making Flash_t objects
-        selected_opflash_keys = self.opflash_keys
-        if volume is not None:
-            assert isinstance(volume, int)
-            selected_opflash_keys = [self.opflash_keys[volume]]
-        pmt_v = []
-        for key in selected_opflash_keys:
-            pmt_v.extend(self.data_blob[key][entry])
-        input_pmt_v = self.fm.make_flash([self.data_blob[key][entry] for key in selected_opflash_keys])
-
-        # input_pmt_v might be a filtered version of pmt_v,
-        # and we want to store larcv::Flash objects not
-        # flashmatch::Flash_t objects in self.flash_matches
-        from larcv import larcv
-        new_pmt_v = []
-        for flash in input_pmt_v:
-            new_flash = larcv.Flash()
-            new_flash.time(flash.time)
-            new_flash.absTime(flash.time_true) # Hijacking this field
-            new_flash.timeWidth(flash.time_width)
-            new_flash.xCenter(flash.x)
-            new_flash.yCenter(flash.y)
-            new_flash.zCenter(flash.z)
-            new_flash.xWidth(flash.x_err)
-            new_flash.yWidth(flash.y_err)
-            new_flash.zWidth(flash.z_err)
-            new_flash.PEPerOpDet(flash.pe_v)
-            new_flash.id(flash.idx)
-            new_pmt_v.append(new_flash)
-
-        # Running flash matching and caching the results
-        start = time.time()
-        matches = self.fm.run_flash_matching()
-        print('Actual flash matching took %d s' % (time.time() - start))
-        if len(interaction_list) == 0:
-            self.flash_matches[(entry, volume, use_true_tpc_objects)] = (tpc_v, new_pmt_v, matches)
-        return tpc_v, new_pmt_v, matches
-
-    def get_crt_tpc_matches(self, entry,
-            use_true_tpc_objects=False,
-            volume=None,
-            use_depositions_MeV=False,
-            ADC_to_MeV=1.,
-            interaction_list=[]):
-
-        # No caching done if matching a subset of interactions
-        if (entry, use_true_tpc_objects) not in self.crt_tpc_matches or len(interaction_list):
-            print('[CRTTPC] No caching done')
-            #trk_v, crt_v, matches = self._run_crt_tpc_matching(
-            matches = self._run_crt_tpc_matching(
-                    entry, 
-                    use_true_tpc_objects=use_true_tpc_objects, 
-                    volume=volume,
-                    use_depositions_MeV=use_depositions_MeV, 
-                    ADC_to_MeV=ADC_to_MeV, 
-                    interaction_list=interaction_list
-            )
-
-        # TODO Figure out caching if interaction list is not specified
-        if len(interaction_list) == 0:
-            print('[CRTTPC] len(interaction_list) is 0')
-            #trk_v, crt_v, matches = self.crt_tpc_matches[(entry, volume, use_true_tpc_objects)]
-            matches = self.crt_tpc_matches[(entry, use_true_tpc_objects)]
-        #else: # it wasn't cached, we just computed it
-        #    print('[CRTTPC] Not cached')
-        #    #trk_v, crt_v, matches = out
-        #    matches = out
-
-        return matches
-
-    def _run_crt_tpc_matching(self, entry,
-            use_true_tpc_objects=False,
-            volume=None,
-            use_depositions_MeV=False,
-            ADC_to_MeV=1.,
-            interaction_list=[]):
-        
-        # TODO How much of this can we skip, assuming interaction_list is calculated in
-        # _run_flash_matching()?
-        print('*** Running CRT-TPC Matching ***')
-        if use_true_tpc_objects:
-            if not hasattr(self, 'get_true_interactions'):
-                raise Exception('This Predictor does not know about truth info.')
-            tpc_v = self.get_true_interactions(entry, drop_nonprimary_particles=False, volume=volume, compute_vertex=False)
-        else:
-            tpc_v = self.get_interactions(entry, drop_nonprimary_particles=False, volume=volume, compute_vertex=False)
-
-        if len(interaction_list) > 0: # by default, use all interactions
-            tpc_v_select = []
-            for interaction in tpc_v:
-                if interaction.id in interaction_list:
-                    tpc_v_select.append(interaction)
-            tpc_v = tpc_v_select
-
-        # If we are not running flash matching over the entire volume at once,
-        # then we need to shift the coordinates that will be used for flash matching
-        # back to the reference of the first volume.
-        if volume is not None:
-            for tpc_object in tpc_v:
-                tpc_object.points = self._untranslate(tpc_object.points, volume)
-        input_tpc_v = self.fm.make_qcluster(tpc_v, use_depositions_MeV=use_depositions_MeV, ADC_to_MeV=ADC_to_MeV)
-        if volume is not None:
-            for tpc_object in tpc_v:
-                tpc_object.points = self._translate(tpc_object.points, volume)
-
-        # From interactions, get non-contained muon candidates for CRT-TPC matching
-        # Candidate selection criteria:
-        #   - pid >= 2: avoids electrons and photons, but includes pions and protons since mu/pi separation isn't perfect
-        #   - Uncontained track: cosmic tracks shouldn't be contained
-        muon_candidates = [particle for interaction in interaction_list
-                           for particle in interaction.particles 
-                           if particle.pid >= 2 and not self.is_contained(particle.points)
-        ]
-
-        trk_v = self.crt_tpc_manager.make_tpctrack(muon_candidates)
-        crt_v = self.crt_tpc_manager.make_crthit(self.data_blob['crthits'][entry])
-
-        matches = self.crt_tpc_manager.run_crt_tpc_matching(trk_v, crt_v)
-
-        if len(interaction_list) == 0:
-            self.crt_tpc_matches[(entry, use_true_tpc_objects)] = (matches)
-
-        return matches
-
-=======
->>>>>>> 9434cd58
     def _fit_predict_ppn(self, entry):
         '''
         Method for predicting ppn predictions.
