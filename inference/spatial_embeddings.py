--- conflicted
+++ resolved
@@ -13,623 +13,8 @@
 sys.path.insert(0, current_directory)
 
 from mlreco.main_funcs import process_config, train, inference
-<<<<<<< HEAD
-from mlreco.utils.metrics import *
-from mlreco.trainval import trainval
-from mlreco.main_funcs import process_config
-from mlreco.iotools.factories import loader_factory
-from mlreco.main_funcs import cycle
-from sklearn.cluster import DBSCAN
-
-
-def make_inference_cfg(train_cfg, gpu=1, snapshot=None, batch_size=1, model_path=None):
-
-    cfg = yaml.load(open(train_cfg, 'r'), Loader=yaml.Loader)
-    process_config(cfg)
-    inference_cfg = cfg.copy()
-    data_keys = inference_cfg['iotool']['dataset']['data_keys']
-
-    # Change dataset to validation samples
-    data_val = []
-    for file_path in data_keys:
-        data_val.append(file_path.replace('train', 'test'))
-    inference_cfg['iotool']['dataset']['data_keys'] = data_val
-
-    # Change batch size to 1 since no need for batching during validation
-    inference_cfg['iotool']['batch_size'] = batch_size
-    inference_cfg['iotool'].pop('sampler', None)
-    inference_cfg['iotool'].pop('minibatch_size', None)
-    inference_cfg['trainval']['gpus'] = str(gpu)
-    inference_cfg['trainval']["train"] = False
-
-    # Analysis keys for clustering
-    inference_cfg['model']["analysis_keys"] = {
-        "segmentation": 0,
-        "clustering": 1,
-    }
-
-    # Get latest model path if checkpoint not provided.
-    if model_path is None:
-        model_path = inference_cfg['trainval']['model_path']
-    else:
-        inference_cfg['trainval']['model_path'] = model_path
-    if snapshot is None:
-        checkpoints = [int(re.findall('snapshot-([0-9]+).ckpt', f)[0]) for f in os.listdir(
-            re.sub(r'snapshot-([0-9]+).ckpt', '', model_path)) if 'snapshot' in f]
-        print(checkpoints)
-        latest_ckpt = max(checkpoints)
-        model_path = re.sub(r'snapshot-([0-9]+)', 'snapshot-{}'.format(str(latest_ckpt)), model_path)
-    else:
-        model_path = re.sub(r'snapshot-([0-9]+)', 'snapshot-{}'.format(snapshot), model_path)
-    inference_cfg['trainval']['model_path'] = model_path
-    process_config(inference_cfg)
-    return inference_cfg
-
-
-def gaussian_kernel(centroid, sigma):
-    def f(x):
-        dists = np.sum(np.power(x - centroid, 2), axis=1, keepdims=False)
-        probs = np.exp(-dists / (2.0 * sigma**2))
-        return probs
-    return f
-
-
-def gaussian_kernel_cuda(centroid, sigma):
-    def f(x):
-        dists = torch.sum(torch.pow(x - centroid, 2), dim=1)
-        probs = torch.exp(-dists / (2.0 * sigma**2))
-        return probs
-    return f
-
-
-def ellipsoidal_kernel(centroid, sigma):
-    def f(x):
-        dists = np.power(x - centroid, 2) / (2.0 * sigma**2)
-        probs = np.exp(-np.sum(-dists, axis=1, keepdims=False))
-        return probs
-    return f
-
-
-def find_cluster_means(features, labels):
-    '''
-    For a given image, compute the centroids \mu_c for each
-    cluster label in the embedding space.
-
-    INPUTS:
-        features (torch.Tensor) - the pixel embeddings, shape=(N, d) where
-        N is the number of pixels and d is the embedding space dimension.
-
-        labels (torch.Tensor) - ground-truth group labels, shape=(N, )
-
-    OUTPUT:
-        cluster_means (torch.Tensor) - (n_c, d) tensor where n_c is the number of
-        distinct instances. Each row is a (1,d) vector corresponding to
-        the coordinates of the i-th centroid.
-    '''
-    group_ids = sorted(np.unique(labels).astype(int))
-    cluster_means = []
-    #print(group_ids)
-    for c in group_ids:
-        index = labels.astype(int) == c
-        mu_c = features[index].mean(0)
-        cluster_means.append(mu_c)
-    cluster_means = np.vstack(cluster_means)
-    return group_ids, cluster_means
-
-
-def find_cluster_means_cuda(features, labels):
-    '''
-    For a given image, compute the centroids \mu_c for each
-    cluster label in the embedding space.
-
-    INPUTS:
-        features (torch.Tensor) - the pixel embeddings, shape=(N, d) where
-        N is the number of pixels and d is the embedding space dimension.
-
-        labels (torch.Tensor) - ground-truth group labels, shape=(N, )
-
-    OUTPUT:
-        cluster_means (torch.Tensor) - (n_c, d) tensor where n_c is the number of
-        distinct instances. Each row is a (1,d) vector corresponding to
-        the coordinates of the i-th centroid.
-    '''
-    group_ids = torch.unique(labels).int()
-    cluster_means = []
-    #print(group_ids)
-    for c in group_ids:
-        index = labels.int() == c
-        mu_c = torch.mean(features[index], dim=0)
-        cluster_means.append(mu_c)
-    cluster_means = torch.cat(cluster_means, dim=0)
-    return group_ids, cluster_means
-
-
-def fit_predict2(embeddings, seediness, margins, fitfunc,
-                 s_threshold=0.0, p_threshold=0.5):
-    pred_labels = -np.ones(embeddings.shape[0])
-    probs = []
-    spheres = []
-    seediness_copy = np.copy(seediness)
-    count = 0
-    # print(seediness.shape[0])
-    while count < seediness.shape[0]:
-        # print(count)
-        i = np.argsort(seediness_copy)[::-1][0]
-        seedScore = seediness[i]
-        if seedScore < s_threshold:
-            break
-        centroid = embeddings[i]
-        sigma = margins[i]
-        spheres.append((centroid, sigma))
-        f = fitfunc(centroid, sigma)
-        pValues = f(embeddings)
-        probs.append(pValues.reshape(-1, 1))
-        cluster_index = np.logical_and((pValues > p_threshold), (seediness_copy > 0))
-        # print(cluster_index)
-        seediness_copy[cluster_index] = -1
-        if sum(cluster_index) == 0:
-            break
-        count += sum(cluster_index)
-    if len(probs) == 0:
-        return pred_labels, spheres, 1, float('inf')
-    cluster_count = len(probs)
-    probs = np.hstack(probs)
-    pred_labels = np.argmax(probs, axis=1)
-    ll = np.sum(np.log(np.max(probs, axis=1) + 1e-8))
-    # if cluster_all:
-    #     pred_labels = cluster_remainder(embeddings, pred_labels)
-    return pred_labels, spheres, cluster_count, ll
-
-
-def fit_predict_fast(embeddings, seediness, margins, fitfunc, s_threshold=0.0, p_threshold=0.5):
-    device = embeddings.device
-    num_points = embeddings.shape[0]
-    count = 0
-    probs = []
-    unclustered = torch.ones(num_points, device=device).byte()
-    while count < num_points:
-        seed_idx = (seediness * unclustered.float()).argmax()
-#         print(seediness[seed_idx])
-        if seediness[seed_idx] < s_threshold:
-            break
-#         print(seed_idx)
-        centroid, sigma = embeddings[seed_idx], margins[seed_idx]
-        f = fitfunc(centroid, sigma)
-        p = f(embeddings)
-        probs.append(p.view(-1, 1))
-        unclustered[p > p_threshold] = 0
-        count += torch.sum(p > p_threshold)
-    if len(probs) == 0:
-        return torch.ones(num_points, device=device).long()
-    probs = torch.cat(probs, dim=1)
-    labels = probs.argmax(dim=1)
-    return labels
-
-
-def main_loop2(train_cfg, **kwargs):
-    inference_cfg = make_inference_cfg(train_cfg, gpu=kwargs['gpu'], batch_size=1,
-                        model_path=kwargs['model_path'])
-    start_index = kwargs.get('start_index', 0)
-    end_index = kwargs.get('end_index', 20000)
-    event_list = list(range(start_index, end_index))
-    loader = loader_factory(inference_cfg, event_list=event_list)
-    dataset = iter(cycle(loader))
-    Trainer = trainval(inference_cfg)
-    loaded_iteration = Trainer.initialize()
-    output = []
-
-    inference_cfg['trainval']['iterations'] = len(event_list)
-    iterations = inference_cfg['trainval']['iterations']
-
-    p_lims = tuple(kwargs['p_lims'])
-    s_lims = tuple(kwargs['s_lims'])
-    p_mesh = int(kwargs['p_mesh'])
-    s_mesh = int(kwargs['s_mesh'])
-
-    p_range = np.linspace(p_lims[0], p_lims[1], p_mesh)
-    s_range = np.linspace(s_lims[0], s_lims[1], s_mesh)
-
-    for i in event_list:
-
-        print("Iteration: %d" % i)
-
-        start = time.time()
-        data_blob, res = Trainer.forward(dataset)
-        end = time.time()
-        forward_time = float(end - start)
-        # segmentation = res['segmentation'][0]
-        embedding = res['embeddings'][0]
-        seediness = res['seediness'][0].reshape(-1, )
-        margins = res['margins'][0].reshape(-1, )
-        # print(data_blob['segment_label'][0])
-        # print(data_blob['cluster_label'][0])
-        semantic_labels = data_blob['cluster_label'][0][:, -1]
-        cluster_labels = data_blob['cluster_label'][0][:, 5]
-        # print(data_blob['segment_label'][0])
-        # print(semantic_labels)
-        # print(np.unique(cluster_labels))
-        coords = data_blob['input_data'][0][:, :3]
-        index = data_blob['index'][0]
-
-        acc_dict = {}
-
-        for p in p_range:
-            for s in s_range:
-                print('---------------------------------------------')
-                print('p0 = {}, s0 = {}'.format(p, s))
-                for c in (np.unique(semantic_labels)):
-                    if int(c) == 4:
-                        continue
-                    semantic_mask = semantic_labels == c
-                    clabels = cluster_labels[semantic_mask]
-                    voxel_counts = clabels.shape[0]
-                    embedding_class = embedding[semantic_mask]
-                    coords_class = coords[semantic_mask]
-                    seed_class = seediness[semantic_mask]
-                    margins_class = margins[semantic_mask]
-                    print(index, c, len(np.unique(clabels)))
-                    start = time.time()
-                    pred, spheres, cluster_count, ll = fit_predict2(embedding_class, seed_class, margins_class, gaussian_kernel,
-                                        s_threshold=s, p_threshold=p)
-                    end = time.time()
-                    post_time = float(end-start)
-                    # pred, spheres, cluster_count = fit_predict2(embedding_class, seed_class, margins_class, gaussian_kernel,
-                    #                     s_threshold=s_threshold, p_threshold=p_threshold, cluster_all=True)
-                    purity, efficiency = purity_efficiency(pred, clabels)
-                    fscore = 2 * (purity * efficiency) / (purity + efficiency)
-                    ari = ARI(pred, clabels)
-                    sbd = SBD(pred, clabels)
-                    true_num_clusters = len(np.unique(clabels))
-                    _, true_centroids = find_cluster_means(coords_class, clabels)
-                    for j, cluster_id in enumerate(np.unique(clabels)):
-                        margin = np.mean(margins_class[clabels == cluster_id])
-                        true_size = np.std(np.linalg.norm(coords_class[clabels == cluster_id] - true_centroids[j], axis=1))
-                        row = (index, c, ari, purity, efficiency, fscore, sbd, \
-                            true_num_clusters, cluster_count, s, p,
-                            margin, true_size, forward_time, post_time, voxel_counts)
-                        output.append(row)
-                    print("ARI = ", ari)
-
-    output = pd.DataFrame(output, columns=['Index', 'Class', 'ARI',
-                'Purity', 'Efficiency', 'FScore', 'SBD', 'true_num_clusters', 'pred_num_clusters',
-                'seed_threshold', 'prob_threshold', 'margin', 'true_size', 'forward_time', 'post_time', 'voxel_counts'])
-    return output
-
-
-def main_loop3(train_cfg, **kwargs):
-    inference_cfg = make_inference_cfg(train_cfg, gpu=kwargs['gpu'], batch_size=1,
-                        model_path=kwargs['model_path'])
-    start_index = kwargs.get('start_index', 0)
-    end_index = kwargs.get('end_index', 20000)
-    event_list = list(range(start_index, end_index))
-    loader = loader_factory(inference_cfg, event_list=event_list)
-    dataset = iter(cycle(loader))
-    Trainer = trainval(inference_cfg)
-    loaded_iteration = Trainer.initialize()
-    output = []
-
-    inference_cfg['trainval']['iterations'] = len(event_list)
-    iterations = inference_cfg['trainval']['iterations']
-
-    eps_lims = tuple(kwargs['eps_lims'])
-    eps_mesh = int(kwargs['eps_mesh'])
-
-    eps_range = np.linspace(eps_lims[0], eps_lims[1], eps_mesh)
-    # s_range = np.linspace(s_lims[0], s_lims[1], s_mesh)
-
-    for i in event_list:
-
-        print("Iteration: %d" % i)
-
-        start = time.time()
-        data_blob, res = Trainer.forward(dataset)
-        end = time.time()
-        forward_time = float(end - start)
-        # segmentation = res['segmentation'][0]
-        embedding = res['embeddings'][0]
-        seediness = res['seediness'][0].reshape(-1, )
-        margins = res['margins'][0].reshape(-1, )
-        # print(data_blob['segment_label'][0])
-        # print(data_blob['cluster_label'][0])
-        semantic_labels = data_blob['cluster_label'][0][:, -1]
-        cluster_labels = data_blob['cluster_label'][0][:, 5]
-        # print(data_blob['segment_label'][0])
-        # print(semantic_labels)
-        # print(np.unique(cluster_labels))
-        coords = data_blob['input_data'][0][:, :3]
-        index = data_blob['index'][0]
-
-        acc_dict = {}
-
-        for eps in eps_range:
-            for c in (np.unique(semantic_labels)):
-                if int(c) == 4:
-                    continue
-                semantic_mask = semantic_labels == c
-                clabels = cluster_labels[semantic_mask]
-                embedding_class = embedding[semantic_mask]
-                coords_class = coords[semantic_mask]
-                print(index, c, len(np.unique(clabels)))
-                start = time.time()
-                pred = DBSCAN(eps=eps, min_samples=1).fit_predict(embedding_class)
-                end = time.time()
-                post_time = float(end-start)
-                cluster_count = len(np.unique(pred))
-                purity, efficiency = purity_efficiency(pred, clabels)
-                fscore = 2 * (purity * efficiency) / (purity + efficiency)
-                ari = ARI(pred, clabels)
-                sbd = SBD(pred, clabels)
-                true_num_clusters = len(np.unique(clabels))
-                _, true_centroids = find_cluster_means(coords_class, clabels)
-                row = (index, c, ari, purity, efficiency, fscore, sbd, \
-                    true_num_clusters, cluster_count, eps, forward_time, post_time)
-                output.append(row)
-                print("ARI = ", ari)
-
-    output = pd.DataFrame(output, columns=['Index', 'Class', 'ARI',
-                'Purity', 'Efficiency', 'FScore', 'SBD', 'true_num_clusters', 'pred_num_clusters', 'eps', 
-                'forward_time', 'post_time'])
-    return output
-
-
-def main_loop(train_cfg, **kwargs):
-
-    inference_cfg = make_inference_cfg(train_cfg, gpu=kwargs['gpu'], batch_size=1,
-                        model_path=kwargs['model_path'])
-    start_index = kwargs.get('start_index', 0)
-    end_index = kwargs.get('end_index', 20000)
-    event_list = list(range(start_index, end_index))
-    loader = loader_factory(inference_cfg, event_list=event_list)
-    dataset = iter(cycle(loader))
-    Trainer = trainval(inference_cfg)
-    loaded_iteration = Trainer.initialize()
-    output = []
-
-    inference_cfg['trainval']['iterations'] = len(event_list)
-    iterations = inference_cfg['trainval']['iterations']
-    s_thresholds = kwargs['s_thresholds']
-    p_thresholds = kwargs['p_thresholds']
-
-    for i in event_list:
-
-        print("Iteration: %d" % i)
-
-        start = time.time()
-        data_blob, res = Trainer.forward(dataset)
-        end = time.time()
-        forward_time = float(end - start)
-        # segmentation = res['segmentation'][0]
-        embedding = res['embeddings'][0]
-        seediness = res['seediness'][0].reshape(-1, )
-        margins = res['margins'][0].reshape(-1, )
-        # print(data_blob['segment_label'][0])
-        # print(data_blob['cluster_label'][0])
-        semantic_labels = data_blob['cluster_label'][0][:, -1]
-        cluster_labels = data_blob['cluster_label'][0][:, 5]
-        coords = data_blob['input_data'][0][:, :3]
-        index = data_blob['index'][0]
-
-        acc_dict = {}
-
-        for c in (np.unique(semantic_labels)):
-            if int(c) == 4:
-                continue
-            semantic_mask = semantic_labels == c
-            clabels = cluster_labels[semantic_mask]
-            embedding_class = embedding[semantic_mask]
-            coords_class = coords[semantic_mask]
-            seed_class = seediness[semantic_mask]
-            margins_class = margins[semantic_mask]
-            print(index, c, len(np.unique(clabels)))
-            start = time.time()
-            pred, spheres, cluster_count, ll = fit_predict2(embedding_class, seed_class, margins_class, gaussian_kernel,
-                                s_threshold=s_thresholds[int(c)], p_threshold=p_thresholds[int(c)])
-            end = time.time()
-            post_time = float(end-start)
-            # pred, spheres, cluster_count = fit_predict2(embedding_class, seed_class, margins_class, gaussian_kernel,
-            #                     s_threshold=s_threshold, p_threshold=p_threshold, cluster_all=True)
-            purity, efficiency = purity_efficiency(pred, clabels)
-            fscore = 2 * (purity * efficiency) / (purity + efficiency)
-            ari = ARI(pred, clabels)
-            sbd = SBD(pred, clabels)
-            true_num_clusters = len(np.unique(clabels))
-            _, true_centroids = find_cluster_means(coords_class, clabels)
-            for j, cluster_id in enumerate(np.unique(clabels)):
-                margin = np.mean(margins_class[clabels == cluster_id])
-                true_size = np.std(np.linalg.norm(coords_class[clabels == cluster_id] - true_centroids[j], axis=1))
-                voxel_count = (clabels == cluster_id).shape[0]
-                row = (index, c, ari, purity, efficiency, fscore, sbd, \
-                    true_num_clusters, cluster_count, s_thresholds[int(c)], p_thresholds[int(c)],
-                    margin, true_size, forward_time, post_time, voxel_count)
-                output.append(row)
-            print("ARI = ", ari)
-            print("SBD = ", sbd)
-            # print("LL = ", ll)
-
-    output = pd.DataFrame(output, columns=['Index', 'Class', 'ARI',
-                'Purity', 'Efficiency', 'FScore', 'SBD', 'true_num_clusters', 'pred_num_clusters',
-                'seed_threshold', 'prob_threshold', 'margin', 'true_size', 'forward_time', 'post_time', 'voxel_count'])
-    return output
-
-
-def main_loop_voxel_cut(train_cfg, **kwargs):
-
-    inference_cfg = make_inference_cfg(train_cfg, gpu=kwargs['gpu'], batch_size=1,
-                        model_path=kwargs['model_path'])
-    start_index = kwargs.get('start_index', 0)
-    end_index = kwargs.get('end_index', 20000)
-    event_list = list(range(start_index, end_index))
-    loader = loader_factory(inference_cfg, event_list=event_list)
-    dataset = iter(cycle(loader))
-    Trainer = trainval(inference_cfg)
-    loaded_iteration = Trainer.initialize()
-    output = []
-
-    inference_cfg['trainval']['iterations'] = len(event_list)
-    iterations = inference_cfg['trainval']['iterations']
-    s_thresholds = kwargs['s_thresholds']
-    p_thresholds = kwargs['p_thresholds']
-    # s_thresholds = {0: 0.88, 1: 0.92, 2: 0.84, 3: 0.84, 4: 0.8}
-    # p_thresholds = {0: 0.5, 1: 0.5, 2: 0.5, 3: 0.5, 4: 0.5}
-    # s_thresholds = {0: 0.65, 1: 0.95, 2: 0.25, 3: 0.85, 4: 0.0} # F32D6 Parameters
-    # p_thresholds = {0: 0.31, 1: 0.21, 2: 0.06, 3: 0.26, 4: 0.11}
-    # s_thresholds = { key : s_threshold for key in range(5)}
-    # p_thresholds = { key : p_threshold for key in range(5)}
-
-    for i in event_list:
-
-        print("Iteration: %d" % i)
-
-        start = time.time()
-        data_blob, res = Trainer.forward(dataset)
-        end = time.time()
-        forward_time = float(end - start)
-        # segmentation = res['segmentation'][0]
-        embedding = res['embeddings'][0]
-        seediness = res['seediness'][0].reshape(-1, )
-        margins = res['margins'][0].reshape(-1, )
-        # print(data_blob['segment_label'][0])
-        # print(data_blob['cluster_label'][0])
-        semantic_labels = data_blob['cluster_label'][0][:, -1]
-        cluster_labels = data_blob['cluster_label'][0][:, 5]
-        coords = data_blob['input_data'][0][:, :3]
-        index = data_blob['index'][0]
-
-        acc_dict = {}
-
-        for c in (np.unique(semantic_labels)):
-            if int(c) == 4:
-                continue
-            semantic_mask = semantic_labels == c
-            clabels = cluster_labels[semantic_mask]
-            embedding_class = embedding[semantic_mask]
-            coords_class = coords[semantic_mask]
-            seed_class = seediness[semantic_mask]
-            margins_class = margins[semantic_mask]
-            print(index, c)
-            voxel_mask = np.ones(clabels.shape[0]).astype(bool)
-            for j, cluster_id in enumerate(np.unique(clabels)):
-                if sum(clabels == cluster_id) < 10:
-                    voxel_mask[clabels == cluster_id] = False
-            if sum(voxel_mask) < 10:
-                continue
-            start = time.time()
-            pred, spheres, cluster_count, ll = fit_predict2(embedding_class[voxel_mask], seed_class[voxel_mask], margins_class[voxel_mask], gaussian_kernel,
-                                s_threshold=s_thresholds[int(c)], p_threshold=p_thresholds[int(c)])
-            end = time.time()
-            post_time = float(end-start)
-            # pred, spheres, cluster_count = fit_predict2(embedding_class, seed_class, margins_class, gaussian_kernel,
-            #                     s_threshold=s_threshold, p_threshold=p_threshold, cluster_all=True)
-            purity, efficiency = purity_efficiency(pred, clabels[voxel_mask])
-            fscore = 2 * (purity * efficiency) / (purity + efficiency)
-            ari = ARI(pred, clabels[voxel_mask])
-            sbd = SBD(pred, clabels[voxel_mask])
-            true_num_clusters = len(np.unique(clabels[voxel_mask]))
-            _, true_centroids = find_cluster_means(coords_class[voxel_mask], clabels[voxel_mask])
-            for j, cluster_id in enumerate(np.unique(clabels[voxel_mask])):
-                margin = np.mean(margins_class[clabels == cluster_id])
-                true_size = np.std(np.linalg.norm(coords_class[clabels == cluster_id] - true_centroids[j], axis=1))
-                voxel_count = sum(clabels == cluster_id)
-                row = (index, c, ari, purity, efficiency, fscore, sbd, \
-                    true_num_clusters, cluster_count, s_thresholds[int(c)], p_thresholds[int(c)],
-                    margin, true_size, forward_time, post_time, voxel_count)
-                output.append(row)
-            print("ARI = ", ari)
-            print("SBD = ", sbd)
-            # print("LL = ", ll)
-
-    output = pd.DataFrame(output, columns=['Index', 'Class', 'ARI',
-                'Purity', 'Efficiency', 'FScore', 'SBD', 'true_num_clusters', 'pred_num_clusters',
-                'seed_threshold', 'prob_threshold', 'margin', 'true_size', 'forward_time', 'post_time', 'voxel_count'])
-    return output
-
-
-def main_loop_cuda(train_cfg, **kwargs):
-
-    inference_cfg = make_inference_cfg(train_cfg, gpu=kwargs['gpu'], batch_size=1,
-                        model_path=kwargs['model_path'])
-    start_index = kwargs.get('start_index', 0)
-    end_index = kwargs.get('end_index', 20000)
-    event_list = list(range(start_index, end_index))
-    loader = loader_factory(inference_cfg, event_list=event_list)
-    dataset = iter(cycle(loader))
-    Trainer = trainval(inference_cfg)
-    loaded_iteration = Trainer.initialize()
-    output = []
-
-    inference_cfg['trainval']['iterations'] = len(event_list)
-    iterations = inference_cfg['trainval']['iterations']
-    s_thresholds = kwargs['s_thresholds']
-    p_thresholds = kwargs['p_thresholds']
-
-    for i in event_list:
-
-        print("Iteration: %d" % i)
-
-        start = time.time()
-        data_blob, res = Trainer.forward(dataset)
-        end = time.time()
-        forward_time = float(end - start)
-        # segmentation = res['segmentation'][0]
-        embedding = torch.as_tensor(res['embeddings'][0]).cuda()
-        seediness = torch.as_tensor(res['seediness'][0].reshape(-1, )).cuda()
-        margins = torch.as_tensor(res['margins'][0].reshape(-1, )).cuda()
-        # print(data_blob['segment_label'][0])
-        # print(data_blob['cluster_label'][0])
-        semantic_labels = torch.as_tensor(data_blob['cluster_label'][0][:, -1]).cuda()
-        cluster_labels = torch.as_tensor(data_blob['cluster_label'][0][:, 5]).cuda()
-        coords = torch.as_tensor(data_blob['input_data'][0][:, :3]).cuda()
-        index = data_blob['index'][0]
-
-        acc_dict = {}
-
-        for c in (torch.unique(semantic_labels)):
-            if int(c) == 4:
-                continue
-            semantic_mask = semantic_labels == c
-            clabels = cluster_labels[semantic_mask]
-            embedding_class = embedding[semantic_mask]
-            coords_class = coords[semantic_mask]
-            seed_class = seediness[semantic_mask]
-            margins_class = margins[semantic_mask]
-            print(index, c, len(torch.unique(clabels)))
-            start = time.time()
-            pred = fit_predict_fast(embedding_class, seed_class, margins_class, gaussian_kernel_cuda,
-                                s_threshold=s_thresholds[int(c)], p_threshold=p_thresholds[int(c)])
-            cluster_count = torch.unique(pred).shape[0]
-            end = time.time()
-            post_time = float(end-start)
-            print(post_time)
-            # pred, spheres, cluster_count = fit_predict2(embedding_class, seed_class, margins_class, gaussian_kernel,
-            #                     s_threshold=s_threshold, p_threshold=p_threshold, cluster_all=True)
-            pred_np, clabels_np = pred.cpu().numpy(), clabels.cpu().numpy()
-            purity, efficiency = purity_efficiency(pred_np, clabels_np)
-            fscore = 2 * (purity * efficiency) / (purity + efficiency)
-            ari = ARI(pred_np, clabels_np)
-            sbd = SBD(pred_np, clabels_np)
-            true_num_clusters = len(torch.unique(clabels))
-            _, true_centroids = find_cluster_means_cuda(coords_class, clabels)
-            for j, cluster_id in enumerate(torch.unique(clabels)):
-                margin = torch.mean(margins_class[clabels == cluster_id])
-                true_size = torch.std(torch.norm(coords_class[clabels == cluster_id] - true_centroids[j], dim=1))
-                voxel_count = (clabels == cluster_id).shape[0]
-                row = (index, c, ari, purity, efficiency, fscore, sbd, \
-                    int(true_num_clusters), int(cluster_count), s_thresholds[int(c)], p_thresholds[int(c)],
-                    float(margin), float(true_size), forward_time, post_time, int(voxel_count))
-                output.append(row)
-            print("ARI = ", ari)
-            print("SBD = ", sbd)
-            # print("LL = ", ll)
-
-    output = pd.DataFrame(output, columns=['Index', 'Class', 'ARI',
-                'Purity', 'Efficiency', 'FScore', 'SBD', 'true_num_clusters', 'pred_num_clusters',
-                'seed_threshold', 'prob_threshold', 'margin', 'true_size', 'forward_time', 'post_time', 'voxel_count'])
-    return output
-
-=======
 from mlreco.utils.dense_cluster import *
 from pprint import pprint
->>>>>>> 651704bb
 
 if __name__ == "__main__":
 
@@ -641,23 +26,6 @@
     cfg = yaml.load(open(args['test_config'], 'r'), Loader=yaml.Loader)
 
     train_cfg = cfg['config_path']
-<<<<<<< HEAD
-    optimize = cfg.get('optimize', False)
-
-    # p_thresholds = np.linspace(0.01, 0.95, 20)
-    # s_thresholds = np.linspace(0, 0.95, 20)
-    #
-    # for p in p_thresholds:
-    #     for t in s_thresholds:
-    start = time.time()
-    if optimize is True:
-        output = main_loop2(train_cfg, **cfg)
-    elif optimize == 'dbscan':
-        output = main_loop3(train_cfg, **cfg)
-    elif optimize == 'cuda':
-        output = main_loop_cuda(train_cfg, **cfg)
-    elif optimize == 'voxel_cut':
-=======
     print("-------------__CFG__---------------")
     pprint(cfg)
     mode = cfg.get('mode', False)
@@ -667,7 +35,6 @@
     if mode == 'optimize':
         output = main_loop_parameter_search(train_cfg, **cfg)
     elif mode == 'voxel_cut':
->>>>>>> 651704bb
         output = main_loop_voxel_cut(train_cfg, **cfg)
     else:
         output = main_loop(train_cfg, **cfg)
